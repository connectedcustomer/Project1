(*****************************************************************************)
(*                                                                           *)
(* Open Source License                                                       *)
(* Copyright (c) 2018 Dynamic Ledger Solutions, Inc. <contact@tezos.com>     *)
(*                                                                           *)
(* Permission is hereby granted, free of charge, to any person obtaining a   *)
(* copy of this software and associated documentation files (the "Software"),*)
(* to deal in the Software without restriction, including without limitation *)
(* the rights to use, copy, modify, merge, publish, distribute, sublicense,  *)
(* and/or sell copies of the Software, and to permit persons to whom the     *)
(* Software is furnished to do so, subject to the following conditions:      *)
(*                                                                           *)
(* The above copyright notice and this permission notice shall be included   *)
(* in all copies or substantial portions of the Software.                    *)
(*                                                                           *)
(* THE SOFTWARE IS PROVIDED "AS IS", WITHOUT WARRANTY OF ANY KIND, EXPRESS OR*)
(* IMPLIED, INCLUDING BUT NOT LIMITED TO THE WARRANTIES OF MERCHANTABILITY,  *)
(* FITNESS FOR A PARTICULAR PURPOSE AND NONINFRINGEMENT. IN NO EVENT SHALL   *)
(* THE AUTHORS OR COPYRIGHT HOLDERS BE LIABLE FOR ANY CLAIM, DAMAGES OR OTHER*)
(* LIABILITY, WHETHER IN AN ACTION OF CONTRACT, TORT OR OTHERWISE, ARISING   *)
(* FROM, OUT OF OR IN CONNECTION WITH THE SOFTWARE OR THE USE OR OTHER       *)
(* DEALINGS IN THE SOFTWARE.                                                 *)
(*                                                                           *)
(*****************************************************************************)

open Node_logging

let genesis : State.Chain.genesis = {
  time =
    Time.of_notation_exn "2018-07-03T11:46:50Z" ;
  block =
    Block_hash.of_b58check_exn
      "BLockGenesisGenesisGenesisGenesisGenesis9f41fd1HbXk" ;
  protocol =
    Protocol_hash.of_b58check_exn
<<<<<<< HEAD
      "Ps6mwMrF2ER2s51cp9yYpjDcuzQjsc2yAz8bQsRgdaRxw4Fk95H" ;
=======
      "ProtoGenesisGenesisGenesisGenesisGenesisGenesk612im" ;
>>>>>>> cf0818fe
}

type error += Non_private_sandbox of P2p_addr.t
type error += RPC_Port_already_in_use of P2p_point.Id.t list

let () =
  register_error_kind
    `Permanent
    ~id:"main.run.non_private_sandbox"
    ~title:"Forbidden public sandbox"
    ~description:"A sandboxed node should not listen on a public address."
    ~pp:begin fun ppf addr ->
      Format.fprintf ppf
        "The node is configured to listen on a public address (%a), \
         while only 'private' networks are authorised with `--sandbox`.
           See `%s run --help` on how to change the listening address."
        Ipaddr.V6.pp_hum addr Sys.argv.(0)
    end
    Data_encoding.(obj1 (req "addr" P2p_addr.encoding))
    (function Non_private_sandbox addr -> Some addr | _ -> None)
    (fun addr -> Non_private_sandbox addr);
  register_error_kind
    `Permanent
    ~id:"main.run.port_already_in_use"
    ~title:"Cannot start sode: RPC port already in use"
    ~description:"An other tezos node is probably running on the same RPC port."
    ~pp:begin fun ppf addrlist ->
      Format.fprintf ppf
        "An other tezos node is probably running on one of these addresses (%a). \
         Please choose another RPC port."
        (Format.pp_print_list P2p_point.Id.pp) addrlist
    end
    Data_encoding.(obj1 (req "addrlist" (list P2p_point.Id.encoding)))
    (function | RPC_Port_already_in_use addrlist -> Some addrlist | _ -> None)
    (fun addrlist -> RPC_Port_already_in_use addrlist)

let (//) = Filename.concat

let store_dir data_dir = data_dir // "store"
let context_dir data_dir = data_dir // "context"
let protocol_dir data_dir = data_dir // "protocol"
let lock_file data_dir = data_dir // "lock"

let find_log_rules default =
  match Option.try_with (fun () -> Sys.getenv "TEZOS_LOG"),
        Option.try_with (fun () -> Sys.getenv "LWT_LOG")
  with
  | Some rules, None -> "environment variable TEZOS_LOG", Some rules
  | None, Some rules -> "environment variable LWT_LOG", Some rules
  | None, None -> "configuration file", default
  | Some rules, Some _ ->
      warn "Both environment variables TEZOS_LOG and LWT_LOG \
            defined, using TEZOS_LOG." ;
      "environment varible TEZOS_LOG", Some rules

let init_logger ?verbosity (log_config : Node_config_file.log) =
  begin
    match verbosity with
    | Some level ->
        Lwt_log_core.add_rule "*" level
    | None ->
        Lwt_log_core.add_rule "*" log_config.default_level ;
        let origin, rules = find_log_rules log_config.rules in
        Option.iter rules ~f:begin fun rules ->
          try Lwt_log_core.load_rules rules ~fail_on_error:true
          with _ ->
            fatal_error "Incorrect log rules defined in %s, exiting." origin ;
            exit 1
        end
  end ;
  Logging_unix.init ~template:log_config.template log_config.output

let init_node ?sandbox ?checkpoint (config : Node_config_file.t) =
  let patch_context json ctxt =
    begin
      match json with
      | None -> Lwt.return ctxt
      | Some json ->
          Tezos_storage.Context.set ctxt
            ["sandbox_parameter"]
            (Data_encoding.Binary.to_bytes_exn Data_encoding.json json)
    end >>= fun ctxt ->
    let module Proto = (val Registered_protocol.get_exn genesis.protocol) in
    Proto.init ctxt {
      level = 0l ;
      proto_level = 0 ;
      predecessor = genesis.block ;
      timestamp = genesis.time ;
      validation_passes = 0 ;
      operations_hash = Operation_list_list_hash.empty ;
      fitness = [] ;
      context = Context_hash.zero ;
    } >>= function
    | Error _ -> assert false (* FIXME error *)
    | Ok { context = ctxt ; _ } ->
        Lwt.return ctxt in
  begin
    match sandbox with
    | None -> Lwt.return_none
    | Some sandbox_param ->
        match sandbox_param with
        | None -> Lwt.return_none
        | Some file ->
            Lwt_utils_unix.Json.read_file file >>= function
            | Error err ->
                lwt_warn
                  "Can't parse sandbox parameters: %s" file >>= fun () ->
                lwt_debug "%a" pp_print_error err >>= fun () ->
                Lwt.return_none
            | Ok json ->
                Lwt.return_some json
  end >>= fun sandbox_param ->
  (* TODO "WARN" when pow is below our expectation. *)
  begin
    match config.p2p.listen_addr with
    | None ->
        lwt_log_notice "Not listening to P2P calls." >>= fun () ->
        return (None, None)
    | Some addr ->
        Node_config_file.resolve_listening_addrs addr >>= function
        | [] ->
            failwith "Cannot resolve P2P listening address: %S" addr
        | (addr, port) :: _ -> return (Some addr, Some port)
  end >>=? fun (listening_addr, listening_port) ->
  begin
    match listening_addr, sandbox with
    | Some addr, Some _
      when Ipaddr.V6.(compare addr unspecified) = 0 ->
        return_none
    | Some addr, Some _ when not (Ipaddr.V6.is_private addr) ->
        fail (Non_private_sandbox addr)
    | None, Some _ -> return_none
    | _ ->
        (Node_config_file.resolve_bootstrap_addrs
           config.p2p.bootstrap_peers) >>= fun trusted_points ->
        Node_identity_file.read
          (config.data_dir //
           Node_data_version.default_identity_file_name) >>=? fun identity ->
        lwt_log_notice
          "Peer's global id: %a"
          P2p_peer.Id.pp identity.peer_id >>= fun () ->
        let p2p_config : P2p.config =
          { listening_addr ;
            listening_port ;
            trusted_points ;
            peers_file =
              (config.data_dir // "peers.json") ;
            private_mode = config.p2p.private_mode ;
            identity ;
            proof_of_work_target =
              Crypto_box.make_target config.p2p.expected_pow ;
            disable_mempool = config.p2p.disable_mempool ;
          }
        in
        return_some (p2p_config, config.p2p.limits)
  end >>=? fun p2p_config ->
  let node_config : Node.config = {
    genesis ;
    patch_context = Some (patch_context sandbox_param) ;
    store_root = store_dir config.data_dir ;
    context_root = context_dir config.data_dir ;
    p2p = p2p_config ;
    test_chain_max_tll = Some (48 * 3600) ; (* 2 days *)
    checkpoint ;
  } in
  Node.create
    ~sandboxed:(sandbox <> None)
    node_config
    config.shell.peer_validator_limits
    config.shell.block_validator_limits
    config.shell.prevalidator_limits
    config.shell.chain_validator_limits

(* Add default accepted CORS headers *)
let sanitize_cors_headers ~default headers =
  List.map String.lowercase_ascii headers |>
  String.Set.of_list |>
  String.Set.(union (of_list default)) |>
  String.Set.elements

let init_rpc (rpc_config: Node_config_file.rpc) node =
  match rpc_config.listen_addr with
  | None ->
      lwt_log_notice "Not listening to RPC calls." >>= fun () ->
      return_none
  | Some addr ->
      Node_config_file.resolve_rpc_listening_addrs addr >>= function
      | [] ->
          failwith "Cannot resolve listening address: %S" addr
      | (addr, port) :: _ ->
          let host = Ipaddr.V6.to_string addr in
          let dir = Node.build_rpc_directory node in
          let mode =
            match rpc_config.tls with
            | None -> `TCP (`Port port)
            | Some { cert ; key } ->
                `TLS (`Crt_file_path cert, `Key_file_path key,
                      `No_password, `Port port) in
          lwt_log_notice
            "Starting the RPC server listening on port %d%s."
            port
            (if rpc_config.tls = None then "" else " (TLS enabled)") >>= fun () ->
          let cors_headers =
            sanitize_cors_headers
              ~default:["Content-Type"] rpc_config.cors_headers in
          Lwt.catch
            (fun () ->
               RPC_server.launch ~host mode dir
                 ~media_types:Media_type.all_media_types
                 ~cors:{ allowed_origins = rpc_config.cors_origins ;
                         allowed_headers = cors_headers } >>= fun server ->
               return_some server)
            (function
              |Unix.Unix_error(Unix.EADDRINUSE, "bind","") ->
                  fail (RPC_Port_already_in_use [(addr,port)])
              | exn -> Lwt.return (error_exn exn)
            )

let init_signal () =
  let handler name id = try
      fatal_error "Received the %s signal, triggering shutdown." name ;
      Lwt_exit.exit id
    with _ -> () in
  ignore (Lwt_unix.on_signal Sys.sigint (handler "INT") : Lwt_unix.signal_handler_id) ;
  ignore (Lwt_unix.on_signal Sys.sigterm (handler "TERM") : Lwt_unix.signal_handler_id)

let run ?verbosity ?sandbox ?checkpoint (config : Node_config_file.t) =
  Node_data_version.ensure_data_dir config.data_dir >>=? fun () ->
  Lwt_lock_file.create
    ~unlink_on_exit:true (lock_file config.data_dir) >>=? fun () ->
  init_signal () ;
  init_logger ?verbosity config.log >>= fun () ->
  Updater.init (protocol_dir config.data_dir) ;
  lwt_log_notice "Starting the Tezos node..." >>= fun () ->
  init_node ?sandbox ?checkpoint config >>=? fun node ->
  init_rpc config.rpc node >>=? fun rpc ->
  lwt_log_notice "The Tezos node is now running!" >>= fun () ->
  Lwt_exit.termination_thread >>= fun x ->
  lwt_log_notice "Shutting down the Tezos node..." >>= fun () ->
  Node.shutdown node >>= fun () ->
  lwt_log_notice "Shutting down the RPC server..." >>= fun () ->
  Lwt_utils.may ~f:RPC_server.shutdown rpc >>= fun () ->
  lwt_log_notice "BYE (%d)" x >>= fun () ->
  Logging_unix.close () >>= fun () ->
  return_unit

let process sandbox verbosity checkpoint args =
  let verbosity =
    match verbosity with
    | [] -> None
    | [_] -> Some Logging.Info
    | _ -> Some Logging.Debug in
  let run =
    Node_shared_arg.read_and_patch_config_file
      ~ignore_bootstrap_peers:(match sandbox with
          | Some _ -> true
          | None -> false)
      args >>=? fun config ->
    begin match sandbox with
      | Some _ ->
          if config.data_dir = Node_config_file.default_data_dir
          then failwith "Cannot use default data directory while in sandbox mode"
          else return_unit
      | None -> return_unit
    end >>=? fun () ->
    begin
      match checkpoint with
      | None -> return_none
      | Some s ->
          match String.split ',' s with
          | [ lvl ; block ] ->
              Lwt.return (Block_hash.of_b58check block) >>=? fun block ->
              begin
                match Int32.of_string_opt lvl with
                | None ->
                    failwith "%s isn't a 32bit integer" lvl
                | Some lvl ->
                    return lvl
              end >>=? fun lvl ->
              return_some (lvl, block)
          | [] -> assert false
          | [_] ->
              failwith "Checkoints are expected to follow the format \
                        \"<level>,<block_hash>\". \
                        The character ',' is not present in %s" s
          | _ ->
              failwith "Checkoints are expected to follow the format \
                        \"<level>,<block_hash>\". \
                        The character ',' is present more than once in %s" s
    end >>=? fun checkpoint ->
    Lwt_lock_file.is_locked
      (lock_file config.data_dir) >>=? function
    | false ->
        Lwt.catch
          (fun () -> run ?sandbox ?verbosity ?checkpoint config)
          (function
            |Unix.Unix_error(Unix.EADDRINUSE, "bind","") ->
                begin match config.rpc.listen_addr with
                  | None -> assert false
                  | Some addr ->
                      Node_config_file.resolve_rpc_listening_addrs addr >>= fun addrlist ->
                      fail (RPC_Port_already_in_use addrlist)
                end
            | exn -> Lwt.return (error_exn exn)
          )
    | true -> failwith "Data directory is locked by another process" in
  match Lwt_main.run run with
  | Ok () -> `Ok ()
  | Error err -> `Error (false, Format.asprintf "%a" pp_print_error err)

module Term = struct

  let verbosity =
    let open Cmdliner in
    let doc =
      "Increase log level. Using $(b,-v) is equivalent to \
       using $(b,TEZOS_LOG='* -> info'), and $(b,-vv) is equivalent to using \
       $(b,TEZOS_LOG='* -> debug')." in
    Arg.(value & flag_all &
         info ~docs:Node_shared_arg.Manpage.misc_section ~doc ["v"])

  let sandbox =
    let open Cmdliner in
    let doc =
      "Run the daemon in sandbox mode. \
       P2P to non-localhost addresses are disabled, and constants of \
       the economic protocol can be altered with an optional JSON file. \
       $(b,IMPORTANT): Using sandbox mode affects the node state and \
       subsequent runs of Tezos node must also use sandbox mode. \
       In order to run the node in normal mode afterwards, a full reset \
       must be performed (by removing the node's data directory)."
    in
    Arg.(value & opt ~vopt:(Some None) (some (some string)) None &
         info ~docs:Node_shared_arg.Manpage.misc_section
           ~doc ~docv:"FILE.json" ["sandbox"])

  let checkpoint =
    let open Cmdliner in
    let doc =
      "When asked to take a block hash as a checkpoint, the daemon \
       will only accept the chains that contains that block and those \
       that might reach it."
    in
    Arg.(value & opt (some string) None &
         info ~docs:Node_shared_arg.Manpage.misc_section
           ~doc ~docv:"<level>,<block_hash>" ["checkpoint"])

  let term =
    Cmdliner.Term.(ret (const process $ sandbox $ verbosity $ checkpoint $
                        Node_shared_arg.Term.args))

end

module Manpage = struct

  let command_description =
    "The $(b,run) command is meant to run the Tezos node. \
     Most of its command line arguments corresponds to config file \
     entries, and will have priority over the latter if used."

  let description = [
    `S "DESCRIPTION" ;
    `P command_description ;
  ]

  let debug =
    let log_sections = String.concat " " (List.rev !Logging.sections) in
    [
      `S "DEBUG" ;
      `P ("The environment variable $(b,TEZOS_LOG) is used to fine-tune \
           what is going to be logged. The syntax is \
           $(b,TEZOS_LOG='<section> -> <level> [ ; ...]') \
           where section is one of $(i,"
          ^ log_sections ^
          ") and level is one of $(i,fatal), $(i,error), $(i,warn), \
           $(i,notice), $(i,info) or $(i,debug). \
           A $(b,*) can be used as a wildcard \
           in sections, i.e. $(b, client* -> debug). \
           The rules are matched left to right, \
           therefore the leftmost rule is highest priority ."
         ) ;
    ]

  let examples =
    [
      `S "EXAMPLES" ;
      `I ("$(b,Run in sandbox mode listening to RPC commands \
           at localhost port 8732)",
          "$(mname) run --sandbox --data-dir /custom/data/dir \
           --rpc-addr localhost:8732" ) ;
      `I ("$(b,Run a node that accepts network connections)",
          "$(mname) run" ) ;
    ]

  let man =
    description @
    Node_shared_arg.Manpage.args @
    examples @
    Node_shared_arg.Manpage.bugs

  let info =
    Cmdliner.Term.info
      ~doc:"Run the Tezos node"
      ~man
      "run"

end

let cmd = Term.term, Manpage.info<|MERGE_RESOLUTION|>--- conflicted
+++ resolved
@@ -33,11 +33,7 @@
       "BLockGenesisGenesisGenesisGenesisGenesis9f41fd1HbXk" ;
   protocol =
     Protocol_hash.of_b58check_exn
-<<<<<<< HEAD
-      "Ps6mwMrF2ER2s51cp9yYpjDcuzQjsc2yAz8bQsRgdaRxw4Fk95H" ;
-=======
       "ProtoGenesisGenesisGenesisGenesisGenesisGenesk612im" ;
->>>>>>> cf0818fe
 }
 
 type error += Non_private_sandbox of P2p_addr.t
