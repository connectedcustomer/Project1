--- conflicted
+++ resolved
@@ -25,21 +25,7 @@
 (*****************************************************************************)
 
 open Node_logging
-<<<<<<< HEAD
-
-let genesis : State.Chain.genesis = {
-  time =
-    Time.of_notation_exn "2018-11-30T15:30:56Z" ;
-  block =
-    Block_hash.of_b58check_exn
-      "BLockGenesisGenesisGenesisGenesisGenesisb83baZgbyZe" ;
-  protocol =
-    Protocol_hash.of_b58check_exn
-      "Ps6mwMrF2ER2s51cp9yYpjDcuzQjsc2yAz8bQsRgdaRxw4Fk95H" ;
-}
-=======
 open Genesis_chain
->>>>>>> cff908b5
 
 type error += Non_private_sandbox of P2p_addr.t
 type error += RPC_Port_already_in_use of P2p_point.Id.t list
