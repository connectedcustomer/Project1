--- conflicted
+++ resolved
@@ -27,17 +27,10 @@
 
 let genesis : State.Chain.genesis = {
   time =
-<<<<<<< HEAD
-    Time.of_notation_exn "2018-05-17T16:43:02Z" ;
-  block =
-    Block_hash.of_b58check_exn
-      "BLockGenesisGenesisGenesisGenesisGenesis72b86fSfRAL" ;
-=======
     Time.of_notation_exn "2018-06-30T16:07:32Z" ;
   block =
     Block_hash.of_b58check_exn
       "BLockGenesisGenesisGenesisGenesisGenesisf79b5d1CoW2" ;
->>>>>>> 00b80698
   protocol =
     Protocol_hash.of_b58check_exn
       "Ps9mPmXaRzmzk35gbAYNCAw6UXdE2qoABTHbN2oEEc1qM7CwT9P" ;
@@ -251,11 +244,7 @@
                  ~media_types:Media_type.all_media_types
                  ~cors:{ allowed_origins = rpc_config.cors_origins ;
                          allowed_headers = cors_headers } >>= fun server ->
-<<<<<<< HEAD
-               return (Some server))
-=======
                return_some server)
->>>>>>> 00b80698
             (function
               |Unix.Unix_error(Unix.EADDRINUSE, "bind","") ->
                   fail (RPC_Port_already_in_use [(addr,port)])
