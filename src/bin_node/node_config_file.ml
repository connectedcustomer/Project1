--- conflicted
+++ resolved
@@ -31,14 +31,9 @@
   with Not_found -> "/root"
 
 let default_data_dir = home // ".tezos-node"
-<<<<<<< HEAD
-let default_p2p_port = 19732
-let default_rpc_port = 8732
-=======
 let default_rpc_port       =  8732
-let default_p2p_port       =  9732
-let default_discovery_port = 10732
->>>>>>> 1c3a3cd5
+let default_p2p_port       = 19732
+let default_discovery_port = 20732
 
 type t = {
   data_dir : string ;
@@ -104,18 +99,11 @@
 }
 
 let default_p2p = {
-<<<<<<< HEAD
   expected_pow = 24. ;
   bootstrap_peers  = [ "bootstrap.zeronet.fun"; "bootzero.tzbeta.net" ] ;
   listen_addr  = Some ("[::]:" ^ string_of_int default_p2p_port) ;
-  private_mode  = false ;
-=======
-  expected_pow = 26. ;
-  bootstrap_peers  = [] ;
-  listen_addr = Some ("[::]:" ^ string_of_int default_p2p_port) ;
   discovery_addr = None ;
   private_mode = false ;
->>>>>>> 1c3a3cd5
   limits = default_p2p_limits ;
   disable_mempool = false ;
 }
