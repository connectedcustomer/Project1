(*****************************************************************************)
(*                                                                           *)
(* Open Source License                                                       *)
(* Copyright (c) 2018 Dynamic Ledger Solutions, Inc. <contact@tezos.com>     *)
(* Copyright (c) 2019 Nomadic Labs, <contact@nomadic-labs.com>               *)
(*                                                                           *)
(* Permission is hereby granted, free of charge, to any person obtaining a   *)
(* copy of this software and associated documentation files (the "Software"),*)
(* to deal in the Software without restriction, including without limitation *)
(* the rights to use, copy, modify, merge, publish, distribute, sublicense,  *)
(* and/or sell copies of the Software, and to permit persons to whom the     *)
(* Software is furnished to do so, subject to the following conditions:      *)
(*                                                                           *)
(* The above copyright notice and this permission notice shall be included   *)
(* in all copies or substantial portions of the Software.                    *)
(*                                                                           *)
(* THE SOFTWARE IS PROVIDED "AS IS", WITHOUT WARRANTY OF ANY KIND, EXPRESS OR*)
(* IMPLIED, INCLUDING BUT NOT LIMITED TO THE WARRANTIES OF MERCHANTABILITY,  *)
(* FITNESS FOR A PARTICULAR PURPOSE AND NONINFRINGEMENT. IN NO EVENT SHALL   *)
(* THE AUTHORS OR COPYRIGHT HOLDERS BE LIABLE FOR ANY CLAIM, DAMAGES OR OTHER*)
(* LIABILITY, WHETHER IN AN ACTION OF CONTRACT, TORT OR OTHERWISE, ARISING   *)
(* FROM, OUT OF OR IN CONNECTION WITH THE SOFTWARE OR THE USE OR OTHER       *)
(* DEALINGS IN THE SOFTWARE.                                                 *)
(*                                                                           *)
(*****************************************************************************)

let (//) = Filename.concat

let home =
  try Sys.getenv "HOME"
  with Not_found -> "/root"

let default_data_dir = home // ".tezos-node"
let default_rpc_port       =  8732
let default_p2p_port       =  9732
let default_discovery_port = 10732

type t = {
  data_dir : string ;
  p2p : p2p ;
  rpc : rpc ;
  log : Logging_unix.cfg ;
  shell : shell ;
}

and p2p = {
  expected_pow : float ;
  bootstrap_peers : string list ;
  listen_addr : string option ;
  discovery_addr : string option ;
  private_mode : bool ;
  limits : P2p.limits ;
  disable_mempool : bool ;
}

and rpc = {
  listen_addr : string option ;
  cors_origins : string list ;
  cors_headers : string list ;
  tls : tls option ;
}

and tls = {
  cert : string ;
  key : string ;
}

and shell = {
  block_validator_limits : Node.block_validator_limits ;
  prevalidator_limits : Node.prevalidator_limits ;
  peer_validator_limits : Node.peer_validator_limits ;
  chain_validator_limits : Node.chain_validator_limits ;
}

let default_p2p_limits : P2p.limits = {
  connection_timeout = 10. ;
  authentication_timeout = 5. ;
  greylist_timeout = 86400 ; (* one day *)
  min_connections = 10 ;
  expected_connections = 50 ;
  max_connections = 100 ;
  backlog = 20 ;
  max_incoming_connections = 20 ;
  max_download_speed = None ;
  max_upload_speed = None ;
  read_buffer_size = 1 lsl 14 ;
  read_queue_size = None ;
  write_queue_size = None ;
  incoming_app_message_queue_size = None ;
  incoming_message_queue_size = None ;
  outgoing_message_queue_size = None ;
  known_points_history_size = 500 ;
  known_peer_ids_history_size = 500 ;
  max_known_points = Some (400, 300) ;
  max_known_peer_ids = Some (400, 300) ;
  swap_linger = 30. ;
  binary_chunks_size = None ;
}

let default_p2p = {
  expected_pow = 26. ;
<<<<<<< HEAD
  bootstrap_peers  = [ "boot.tzbeta.net" ] ;
  listen_addr  = Some ("[::]:" ^ string_of_int default_p2p_port) ;
  private_mode  = false ;
=======
  bootstrap_peers  = [] ;
  listen_addr = Some ("[::]:" ^ string_of_int default_p2p_port) ;
  discovery_addr = None ;
  private_mode = false ;
>>>>>>> 4cbc5282
  limits = default_p2p_limits ;
  disable_mempool = false ;
}

let default_rpc = {
  listen_addr = None ;
  cors_origins = [] ;
  cors_headers = [] ;
  tls = None ;
}

let default_shell = {
  block_validator_limits = Node.default_block_validator_limits ;
  prevalidator_limits = Node.default_prevalidator_limits ;
  peer_validator_limits = Node.default_peer_validator_limits ;
  chain_validator_limits = Node.default_chain_validator_limits ;
}

let default_config = {
  data_dir = default_data_dir ;
  p2p = default_p2p ;
  rpc = default_rpc ;
  log = Logging_unix.default_cfg ;
  shell = default_shell ;
}

let limit : P2p.limits Data_encoding.t =
  let open Data_encoding in
  conv
    (fun { P2p.connection_timeout ; authentication_timeout ; greylist_timeout ;
           min_connections ; expected_connections ; max_connections ;
           backlog ; max_incoming_connections ;
           max_download_speed ; max_upload_speed ;
           read_buffer_size ; read_queue_size ; write_queue_size ;
           incoming_app_message_queue_size ;
           incoming_message_queue_size ; outgoing_message_queue_size ;
           known_points_history_size ; known_peer_ids_history_size ;
           max_known_points ; max_known_peer_ids ;
           swap_linger ; binary_chunks_size
         } ->
      (((( connection_timeout, authentication_timeout,
           min_connections, expected_connections,
           max_connections, backlog, max_incoming_connections,
           max_download_speed, max_upload_speed, swap_linger),
         ( binary_chunks_size, read_buffer_size, read_queue_size, write_queue_size,
           incoming_app_message_queue_size,
           incoming_message_queue_size, outgoing_message_queue_size,
           known_points_history_size, known_peer_ids_history_size,
           max_known_points)),
        (  max_known_peer_ids, greylist_timeout))))
    (fun (((( connection_timeout, authentication_timeout,
              min_connections, expected_connections,
              max_connections, backlog, max_incoming_connections,
              max_download_speed, max_upload_speed, swap_linger),
            ( binary_chunks_size, read_buffer_size, read_queue_size, write_queue_size,
              incoming_app_message_queue_size,
              incoming_message_queue_size, outgoing_message_queue_size,
              known_points_history_size, known_peer_ids_history_size,
              max_known_points)),
           (  max_known_peer_ids, greylist_timeout))) ->
      { connection_timeout ; authentication_timeout ; greylist_timeout ;
        min_connections ; expected_connections ;
        max_connections ; backlog ; max_incoming_connections ;
        max_download_speed ; max_upload_speed ;
        read_buffer_size ; read_queue_size ; write_queue_size ;
        incoming_app_message_queue_size ;
        incoming_message_queue_size ; outgoing_message_queue_size ;
        known_points_history_size ; known_peer_ids_history_size ;
        max_known_points ; max_known_peer_ids ; swap_linger ;
        binary_chunks_size
      })
    (merge_objs
       (merge_objs
          (obj10
             (dft "connection-timeout"
                ~description: "Delay acceptable when initiating a \
                               connection to a new peer, in seconds."
                float default_p2p_limits.authentication_timeout)
             (dft "authentication-timeout"
                ~description: "Delay granted to a peer to perform authentication, \
                               in seconds."
                float default_p2p_limits.authentication_timeout)
             (dft "min-connections"
                ~description: "Strict minimum number of connections (triggers an \
                               urgent maintenance)."
                uint16
                default_p2p_limits.min_connections)
             (dft "expected-connections"
                ~description: "Targeted number of connections to reach when \
                               bootstrapping / maintaining."
                uint16
                default_p2p_limits.expected_connections)
             (dft "max-connections"
                ~description: "Maximum number of connections (exceeding peers are \
                               disconnected)."
                uint16
                default_p2p_limits.max_connections)
             (dft "backlog"
                ~description: "Number above which pending incoming connections are \
                               immediately rejected."
                uint8
                default_p2p_limits.backlog)
             (dft "max-incoming-connections"
                ~description: "Number above which pending incoming connections are \
                               immediately rejected."
                uint8
                default_p2p_limits.max_incoming_connections)
             (opt "max-download-speed"
                ~description: "Max download speeds in KiB/s."
                int31)
             (opt "max-upload-speed"
                ~description: "Max upload speeds in KiB/s."
                int31)
             (dft "swap-linger" float default_p2p_limits.swap_linger))
          (obj10
             (opt "binary-chunks-size" uint8)
             (dft "read-buffer-size"
                ~description: "Size of the buffer passed to read(2)."
                int31
                default_p2p_limits.read_buffer_size)
             (opt "read-queue-size" int31)
             (opt "write-queue-size" int31)
             (opt "incoming-app-message-queue-size" int31)
             (opt "incoming-message-queue-size" int31)
             (opt "outgoing-message-queue-size" int31)
             (dft "known_points_history_size" uint16
                default_p2p_limits.known_points_history_size)
             (dft "known_peer_ids_history_size" uint16
                default_p2p_limits.known_points_history_size)
             (opt "max_known_points" (tup2 uint16 uint16))
          ))
       (obj2
          (opt "max_known_peer_ids" (tup2 uint16 uint16))
          (dft "greylist-timeout"
             ~description: "GC delay for the greylists tables, in seconds."
             int31 default_p2p_limits.greylist_timeout)

       ))

let p2p =
  let open Data_encoding in
  conv
    (fun { expected_pow ; bootstrap_peers ; listen_addr ; discovery_addr ;
           private_mode ; limits ; disable_mempool } ->
      ( expected_pow, bootstrap_peers, listen_addr, discovery_addr ,
        private_mode, limits, disable_mempool ))
    (fun ( expected_pow, bootstrap_peers, listen_addr, discovery_addr,
           private_mode, limits, disable_mempool ) ->
      { expected_pow ; bootstrap_peers ; listen_addr ; discovery_addr ;
        private_mode ; limits ; disable_mempool })
    (obj7
       (dft "expected-proof-of-work"
          ~description: "Floating point number between 0 and 256 that represents a \
                         difficulty, 24 signifies for example that at least 24 leading \
                         zeroes are expected in the hash."
          float default_p2p.expected_pow)
       (dft "bootstrap-peers"
          ~description: "List of hosts. Tezos can connect to both IPv6 and IPv4 hosts. \
                         If the port is not specified, default port 9732 will be assumed."
          (list string) default_p2p.bootstrap_peers)
       (opt "listen-addr"
          ~description: "Host to listen to. If the port is not \
                         specified, the default port 8732 will be \
                         assumed."
          string)
       (dft "discovery-addr"
          ~description: "Host for local peer discovery. If the port is not \
                         specified, the default port 10732 will be \
                         assumed."
          (option string) default_p2p.discovery_addr)
       (dft "private-mode"
          ~description: "Specify if the node is in private mode or \
                         not. A node in private mode rejects incoming \
                         connections from untrusted peers and only \
                         opens outgoing connections to peers listed in \
                         'bootstrap-peers' or provided with '--peer' \
                         option. Moreover, these peers will keep the \
                         identity and the address of the private node \
                         secret."
          bool false)
       (dft "limits"
          ~description: "Network limits"
          limit default_p2p_limits)
       (dft "disable_mempool"
          ~description: "If set to [true], the node will not participate in \
                         the propagation of pending operations (mempool). \
                         Default value is [false]. \
                         It can be used to decrease the memory and \
                         computation footprints of the node."
          bool false)
    )

let rpc : rpc Data_encoding.t =
  let open Data_encoding in
  conv
    (fun { cors_origins ; cors_headers ; listen_addr ; tls } ->
       let cert, key =
         match tls with
         | None -> None, None
         | Some { cert ; key } -> Some cert, Some key in
       (listen_addr, cors_origins, cors_headers, cert, key ))
    (fun (listen_addr, cors_origins, cors_headers, cert, key ) ->
       let tls =
         match cert, key with
         | None, _ | _, None -> None
         | Some cert, Some key -> Some { cert ; key } in
       { listen_addr ; cors_origins ; cors_headers ; tls })
    (obj5
       (opt "listen-addr"
          ~description: "Host to listen to. If the port is not specified, \
                         the default port 8732 will be assumed."
          string)
       (dft "cors-origin"
          ~description: "Cross Origin Resource Sharing parameters, see \
                         https://en.wikipedia.org/wiki/Cross-origin_resource_sharing."
          (list string) default_rpc.cors_origins)
       (dft "cors-headers"
          ~description: "Cross Origin Resource Sharing parameters, see \
                         https://en.wikipedia.org/wiki/Cross-origin_resource_sharing."
          (list string) default_rpc.cors_headers)
       (opt "crt"
          ~description: "Certificate file (necessary when TLS is used)."
          string)
       (opt "key"
          ~description: "Key file (necessary when TLS is used)."
          string)
    )

let worker_limits_encoding
    default_size
    default_level
    default_zombie_lifetime
    default_zombie_memory =
  let open Data_encoding in
  conv
    (fun { Worker_types.backlog_size ; backlog_level ; zombie_lifetime ; zombie_memory } ->
       (backlog_size, backlog_level, zombie_lifetime, zombie_memory))
    (fun (backlog_size, backlog_level, zombie_lifetime, zombie_memory) ->
       { backlog_size ; backlog_level ; zombie_lifetime ; zombie_memory })
    (obj4
       (dft "worker_backlog_size" uint16 default_size)
       (dft "worker_backlog_level" Logging_unix.level_encoding default_level)
       (dft "worker_zombie_lifetime" float default_zombie_lifetime)
       (dft "worker_zombie_memory" float default_zombie_memory))

let timeout_encoding =
  Data_encoding.ranged_float 0. 500.

let block_validator_limits_encoding =
  let open Data_encoding in
  conv
    (fun { Node.protocol_timeout ; worker_limits } ->
       (protocol_timeout, worker_limits))
    (fun (protocol_timeout, worker_limits) ->
       { protocol_timeout ; worker_limits})
    (merge_objs
       (obj1
          (dft "protocol_request_timeout" timeout_encoding
             default_shell.block_validator_limits.protocol_timeout))
       (worker_limits_encoding
          default_shell.block_validator_limits.worker_limits.backlog_size
          default_shell.block_validator_limits.worker_limits.backlog_level
          default_shell.block_validator_limits.worker_limits.zombie_lifetime
          default_shell.block_validator_limits.worker_limits.zombie_memory))

let prevalidator_limits_encoding =
  let open Data_encoding in
  conv
    (fun { Node.operation_timeout ; max_refused_operations ; worker_limits } ->
       ((operation_timeout, max_refused_operations), worker_limits))
    (fun ((operation_timeout, max_refused_operations), worker_limits) ->
       { operation_timeout ; max_refused_operations ; worker_limits})
    (merge_objs
       (obj2
          (dft "operations_request_timeout" timeout_encoding
             default_shell.prevalidator_limits.operation_timeout)
          (dft "max_refused_operations" uint16
             default_shell.prevalidator_limits.max_refused_operations))
       (worker_limits_encoding
          default_shell.prevalidator_limits.worker_limits.backlog_size
          default_shell.prevalidator_limits.worker_limits.backlog_level
          default_shell.prevalidator_limits.worker_limits.zombie_lifetime
          default_shell.prevalidator_limits.worker_limits.zombie_memory))

let peer_validator_limits_encoding =
  let open Data_encoding in
  let default_limits = default_shell.peer_validator_limits in
  conv
    (fun { Node.block_header_timeout ; block_operations_timeout ;
           protocol_timeout ; new_head_request_timeout ; worker_limits } ->
      ((block_header_timeout, block_operations_timeout,
        protocol_timeout, new_head_request_timeout), worker_limits))
    (fun ((block_header_timeout, block_operations_timeout,
           protocol_timeout, new_head_request_timeout), worker_limits) ->
      { block_header_timeout ; block_operations_timeout ;
        protocol_timeout ; new_head_request_timeout ; worker_limits })
    (merge_objs
       (obj4
          (dft "block_header_request_timeout" timeout_encoding default_limits.block_header_timeout)
          (dft "block_operations_request_timeout" timeout_encoding default_limits.block_operations_timeout)
          (dft "protocol_request_timeout" timeout_encoding default_limits.protocol_timeout)
          (dft "new_head_request_timeout" timeout_encoding default_limits.new_head_request_timeout))
       (worker_limits_encoding
          default_limits.worker_limits.backlog_size
          default_limits.worker_limits.backlog_level
          default_limits.worker_limits.zombie_lifetime
          default_limits.worker_limits.zombie_memory))

let chain_validator_limits_encoding =
  let open Data_encoding in
  conv
    (fun { Node.bootstrap_threshold ; worker_limits } ->
       (bootstrap_threshold, worker_limits))
    (fun (bootstrap_threshold, worker_limits) ->
       { bootstrap_threshold ; worker_limits})
    (merge_objs
       (obj1
          (dft "bootstrap_threshold"
             ~description:
               "Set the number of peers with whom a chain synchronization must \
                be completed to bootstrap the node."
             uint8
             default_shell.chain_validator_limits.bootstrap_threshold))
       (worker_limits_encoding
          default_shell.chain_validator_limits.worker_limits.backlog_size
          default_shell.chain_validator_limits.worker_limits.backlog_level
          default_shell.chain_validator_limits.worker_limits.zombie_lifetime
          default_shell.chain_validator_limits.worker_limits.zombie_memory))

let shell =
  let open Data_encoding in
  conv
    (fun { peer_validator_limits ; block_validator_limits ;
           prevalidator_limits ; chain_validator_limits } ->
      (peer_validator_limits, block_validator_limits,
       prevalidator_limits, chain_validator_limits))
    (fun (peer_validator_limits, block_validator_limits,
          prevalidator_limits, chain_validator_limits) ->
      { peer_validator_limits ; block_validator_limits ;
        prevalidator_limits ; chain_validator_limits })
    (obj4
       (dft "peer_validator" peer_validator_limits_encoding default_shell.peer_validator_limits)
       (dft "block_validator" block_validator_limits_encoding default_shell.block_validator_limits)
       (dft "prevalidator" prevalidator_limits_encoding default_shell.prevalidator_limits)
       (dft "chain_validator" chain_validator_limits_encoding default_shell.chain_validator_limits)
    )

let encoding =
  let open Data_encoding in
  conv
    (fun { data_dir ; rpc ; p2p ; log ; shell } ->
       (data_dir, rpc, p2p, log, shell))
    (fun (data_dir, rpc, p2p, log, shell) ->
       { data_dir ; rpc ; p2p ; log ; shell })
    (obj5
       (dft "data-dir"
          ~description: "Location of the data dir on disk."
          string default_data_dir)
       (dft "rpc"
          ~description: "Configuration of rpc parameters"
          rpc default_rpc)
       (req "p2p"
          ~description: "Configuration of network parameters" p2p)
       (dft "log"
          ~description: "Configuration of network parameters"
          Logging_unix.cfg_encoding Logging_unix.default_cfg)
       (dft "shell"
          ~description: "Configuration of network parameters"
          shell default_shell))

let read fp =
  if Sys.file_exists fp then begin
    Lwt_utils_unix.Json.read_file fp >>=? fun json ->
    try return (Data_encoding.Json.destruct encoding json)
    with exn -> fail (Exn exn)
  end else
    return default_config

let write fp cfg =
  Node_data_version.ensure_data_dir (Filename.dirname fp) >>=? fun () ->
  Lwt_utils_unix.Json.write_file fp
    (Data_encoding.Json.construct encoding cfg)

let to_string cfg =
  Data_encoding.Json.to_string
    (Data_encoding.Json.construct encoding cfg)

let update
    ?data_dir
    ?min_connections
    ?expected_connections
    ?max_connections
    ?max_download_speed
    ?max_upload_speed
    ?binary_chunks_size
    ?peer_table_size
    ?expected_pow
    ?bootstrap_peers
    ?listen_addr
    ?discovery_addr
    ?rpc_listen_addr
    ?(private_mode = false)
    ?(disable_mempool = false)
    ?(cors_origins = [])
    ?(cors_headers = [])
    ?rpc_tls
    ?log_output
    ?bootstrap_threshold
    cfg = let data_dir = Option.unopt ~default:cfg.data_dir data_dir in
  Node_data_version.ensure_data_dir data_dir >>=? fun () ->
  let peer_table_size =
    Option.map peer_table_size ~f:(fun i -> i, i / 4 * 3) in
  let unopt_list ~default = function
    | [] -> default
    | l -> l in
  let limits : P2p.limits = {
    cfg.p2p.limits with
    min_connections =
      Option.unopt
        ~default:cfg.p2p.limits.min_connections
        min_connections ;
    expected_connections =
      Option.unopt
        ~default:cfg.p2p.limits.expected_connections
        expected_connections ;
    max_connections =
      Option.unopt
        ~default:cfg.p2p.limits.max_connections
        max_connections ;
    max_download_speed =
      Option.first_some
        max_download_speed cfg.p2p.limits.max_download_speed ;
    max_upload_speed =
      Option.first_some
        max_upload_speed cfg.p2p.limits.max_upload_speed ;
    max_known_points =
      Option.first_some
        peer_table_size cfg.p2p.limits.max_known_points ;
    max_known_peer_ids =
      Option.first_some
        peer_table_size cfg.p2p.limits.max_known_peer_ids ;
    binary_chunks_size =
      Option.map ~f:(fun x -> x lsl 10) binary_chunks_size ;
  } in
  let p2p : p2p = {
    expected_pow =
      Option.unopt ~default:cfg.p2p.expected_pow expected_pow ;
    bootstrap_peers =
      Option.unopt ~default:cfg.p2p.bootstrap_peers bootstrap_peers ;
    listen_addr =
      Option.first_some listen_addr cfg.p2p.listen_addr ;
    discovery_addr =
      Option.first_some discovery_addr cfg.p2p.discovery_addr ;
    private_mode = cfg.p2p.private_mode || private_mode ;
    limits ;
    disable_mempool = cfg.p2p.disable_mempool || disable_mempool ;
  }
  and rpc : rpc = {
    listen_addr =
      Option.first_some rpc_listen_addr cfg.rpc.listen_addr ;
    cors_origins =
      unopt_list ~default:cfg.rpc.cors_origins cors_origins ;
    cors_headers =
      unopt_list ~default:cfg.rpc.cors_headers cors_headers ;
    tls =
      Option.first_some rpc_tls cfg.rpc.tls ;
  }
  and log : Logging_unix.cfg = {
    cfg.log with
    output = Option.unopt ~default:cfg.log.output log_output ;
  }
  and shell : shell = {
    peer_validator_limits = cfg.shell.peer_validator_limits ;
    block_validator_limits = cfg.shell.block_validator_limits ;
    prevalidator_limits = cfg.shell.prevalidator_limits ;
    chain_validator_limits =
      Option.unopt_map
        ~default:cfg.shell.chain_validator_limits
        ~f:(fun bootstrap_threshold ->
            { cfg.shell.chain_validator_limits
              with bootstrap_threshold })
        bootstrap_threshold
  }
  in
  return { data_dir ; p2p ; rpc ; log ; shell }

let resolve_addr ~default_addr ?default_port ?(passive = false) peer =
  let addr, port = P2p_point.Id.parse_addr_port peer in
  let node = if addr = "" || addr = "_" then default_addr else addr
  and service =
    match port, default_port with
    | "", None -> invalid_arg ""
    | "", Some default_port -> string_of_int default_port
    | port, _ -> port in
  Lwt_utils_unix.getaddrinfo ~passive ~node ~service

let resolve_addrs ~default_addr ?default_port ?passive peers =
  Lwt_list.fold_left_s begin fun a peer ->
    resolve_addr ~default_addr ?default_port ?passive peer >>= fun points ->
    Lwt.return (List.rev_append points a)
  end [] peers

let resolve_discovery_addrs discovery_addr =
  resolve_addr
    ~default_addr:Ipaddr.V4.(to_string broadcast)
    ~default_port:default_discovery_port
    ~passive:true
    discovery_addr
  >>= fun addrs ->
  let rec to_ipv4 acc = function
    | [] -> Lwt.return (List.rev acc)
    | (ip, port) :: xs -> begin match Ipaddr.v4_of_v6 ip with
        | Some v -> to_ipv4 ((v, port) :: acc) xs
        | None ->
            Format.eprintf
              "Warning: failed to convert %S to an ipv4 address@."
              (Ipaddr.V6.to_string ip) ;
            to_ipv4 acc xs
      end
  in to_ipv4 [] addrs

let resolve_listening_addrs listen_addr =
  resolve_addr
    ~default_addr:"::"
    ~default_port:default_p2p_port
    ~passive:true
    listen_addr

let resolve_rpc_listening_addrs listen_addr =
  resolve_addr
    ~default_addr:"::"
    ~default_port:default_rpc_port
    ~passive:true
    listen_addr

let resolve_bootstrap_addrs peers =
  resolve_addrs
    ~default_addr:"::"
    ~default_port:default_p2p_port
    peers

let check_listening_addr config =
  match config.p2p.listen_addr with
  | None -> Lwt.return_unit
  | Some addr ->
      Lwt.catch begin fun () ->
        resolve_listening_addrs addr >>= function
        | [] ->
            Format.eprintf "Warning: failed to resolve %S\n@." addr ;
            Lwt.return_unit
        | _ :: _ ->
            Lwt.return_unit
      end begin function
        | (Invalid_argument msg) ->
            Format.eprintf "Warning: failed to parse %S:\   %s\n@." addr msg ;
            Lwt.return_unit
        | exn -> Lwt.fail exn
      end

let check_discovery_addr config =
  match config.p2p.discovery_addr with
  | None -> Lwt.return_unit
  | Some addr ->
      Lwt.catch begin fun () ->
        resolve_discovery_addrs addr >>= function
        | [] ->
            Format.eprintf "Warning: failed to resolve %S\n@." addr ;
            Lwt.return_unit
        | _ :: _ ->
            Lwt.return_unit
      end begin function
        | (Invalid_argument msg) ->
            Format.eprintf "Warning: failed to parse %S:\   %s\n@." addr msg ;
            Lwt.return_unit
        | exn -> Lwt.fail exn
      end

let check_rpc_listening_addr config =
  match config.rpc.listen_addr with
  | None -> Lwt.return_unit
  | Some addr ->
      Lwt.catch begin fun () ->
        resolve_rpc_listening_addrs addr >>= function
        | [] ->
            Format.eprintf "Warning: failed to resolve %S\n@." addr ;
            Lwt.return_unit
        | _ :: _ ->
            Lwt.return_unit
      end begin function
        | (Invalid_argument msg) ->
            Format.eprintf "Warning: failed to parse %S:\   %s\n@." addr msg ;
            Lwt.return_unit
        | exn -> Lwt.fail exn
      end

let check_bootstrap_peer addr =
  Lwt.catch begin fun () ->
    resolve_bootstrap_addrs [addr] >>= function
    | [] ->
        Format.eprintf "Warning: cannot resolve %S\n@." addr ;
        Lwt.return_unit
    | _ :: _ ->
        Lwt.return_unit
  end begin function
    | (Invalid_argument msg) ->
        Format.eprintf "Warning: failed to parse %S:\   %s\n@." addr msg ;
        Lwt.return_unit
    | exn -> Lwt.fail exn
  end


let check_bootstrap_peers config =
  Lwt_list.iter_p check_bootstrap_peer config.p2p.bootstrap_peers


let fail fmt =
  Format.kasprintf (fun s -> prerr_endline s ; exit 1) fmt

let check_connections config =
  if config.p2p.limits.min_connections > config.p2p.limits.expected_connections then
    fail "Error: The minumum number of connections is greater than \
          the expected number of connections"
      config.p2p.limits.min_connections
      config.p2p.limits.expected_connections ;
  if config.p2p.limits.expected_connections > config.p2p.limits.max_connections then
    fail "Error: The expected number of connections is greater than \
          the maximum number of connections"
      config.p2p.limits.expected_connections
      config.p2p.limits.max_connections ;
  begin
    match config.p2p.limits.max_known_peer_ids with
    | None -> ()
    | Some (max_known_peer_ids, target_known_peer_ids) ->
        if target_known_peer_ids > max_known_peer_ids then
          fail "Error: The target number of known peer ids is greater than \
                the maximum number of known peer ids."
            target_known_peer_ids max_known_peer_ids ;
        if config.p2p.limits.max_connections > target_known_peer_ids then
          fail "Error: The target number of known peer ids is lower than \
                the maximum number of connections."
            target_known_peer_ids max_known_peer_ids ;
  end ;
  begin
    match config.p2p.limits.max_known_points with
    | None -> ()
    | Some (max_known_points, target_known_points) ->
        if target_known_points > max_known_points then
          fail "Error: The target number of known points is greater than \
                the maximum number of known points."
            target_known_points max_known_points ;
        if config.p2p.limits.max_connections > target_known_points then
          fail "Error: The target number of known points is lower than \
                the maximum number of connections."
            target_known_points max_known_points ;
  end


let check config =
  check_listening_addr config >>= fun () ->
  check_rpc_listening_addr config >>= fun () ->
  check_discovery_addr config >>= fun () ->
  check_bootstrap_peers config >>= fun () ->
  check_connections config ;
  Lwt.return_unit<|MERGE_RESOLUTION|>--- conflicted
+++ resolved
@@ -99,16 +99,10 @@
 
 let default_p2p = {
   expected_pow = 26. ;
-<<<<<<< HEAD
   bootstrap_peers  = [ "boot.tzbeta.net" ] ;
   listen_addr  = Some ("[::]:" ^ string_of_int default_p2p_port) ;
-  private_mode  = false ;
-=======
-  bootstrap_peers  = [] ;
-  listen_addr = Some ("[::]:" ^ string_of_int default_p2p_port) ;
   discovery_addr = None ;
   private_mode = false ;
->>>>>>> 4cbc5282
   limits = default_p2p_limits ;
   disable_mempool = false ;
 }
