(*****************************************************************************)
(*                                                                           *)
(* Open Source License                                                       *)
(* Copyright (c) 2018 Dynamic Ledger Solutions, Inc. <contact@tezos.com>     *)
(*                                                                           *)
(* Permission is hereby granted, free of charge, to any person obtaining a   *)
(* copy of this software and associated documentation files (the "Software"),*)
(* to deal in the Software without restriction, including without limitation *)
(* the rights to use, copy, modify, merge, publish, distribute, sublicense,  *)
(* and/or sell copies of the Software, and to permit persons to whom the     *)
(* Software is furnished to do so, subject to the following conditions:      *)
(*                                                                           *)
(* The above copyright notice and this permission notice shall be included   *)
(* in all copies or substantial portions of the Software.                    *)
(*                                                                           *)
(* THE SOFTWARE IS PROVIDED "AS IS", WITHOUT WARRANTY OF ANY KIND, EXPRESS OR*)
(* IMPLIED, INCLUDING BUT NOT LIMITED TO THE WARRANTIES OF MERCHANTABILITY,  *)
(* FITNESS FOR A PARTICULAR PURPOSE AND NONINFRINGEMENT. IN NO EVENT SHALL   *)
(* THE AUTHORS OR COPYRIGHT HOLDERS BE LIABLE FOR ANY CLAIM, DAMAGES OR OTHER*)
(* LIABILITY, WHETHER IN AN ACTION OF CONTRACT, TORT OR OTHERWISE, ARISING   *)
(* FROM, OUT OF OR IN CONNECTION WITH THE SOFTWARE OR THE USE OR OTHER       *)
(* DEALINGS IN THE SOFTWARE.                                                 *)
(*                                                                           *)
(*****************************************************************************)

let rec retry (cctxt: #Proto_alpha.full) ~delay ~tries f x =
  f x >>= function
  | Ok _ as r -> Lwt.return r
  | Error (RPC_client.Request_failed
             { error = Connection_failed _ ; _ } :: _) as err
    when tries > 0 -> begin
      cctxt#message
        "Connection refused, retrying in %.2f seconds..."
        delay >>= fun () ->
      Lwt.pick
        [ (Lwt_unix.sleep delay >|= fun () -> `Continue) ;
          (Lwt_exit.termination_thread >|= fun _ -> `Killed) ;
        ] >>= function
      | `Killed ->
          Lwt.return err
      | `Continue ->
          retry cctxt ~delay:(delay *. 1.5) ~tries:(tries - 1) f x
    end
  | Error _ as err ->
      Lwt.return err

let await_bootstrapped_node (cctxt: #Proto_alpha.full) =
  (* Waiting for the node to be synchronized *)
  cctxt#message "Waiting for the node to be synchronized with its \
                 peers..." >>= fun () ->
  retry cctxt ~tries:5 ~delay:1.
    Shell_services.Monitor.bootstrapped cctxt >>=? fun _ ->
  cctxt#message "Node synchronized." >>= fun () ->
  return_unit

let monitor_fork_testchain (cctxt: #Proto_alpha.full) ~cleanup_nonces  =
  (* Waiting for the node to be synchronized *)
  cctxt#message "Waiting for the test chain to be forked..." >>= fun () ->
  Shell_services.Monitor.active_chains cctxt >>=? fun (stream, _) ->
  let rec loop () =
    Lwt_stream.next stream >>= fun l ->
    let testchain =
      List.find_opt (function
          | Shell_services.Monitor.Active_test _ -> true
          | _ -> false) l in
    match testchain with
    | Some (Active_test { protocol ; expiration_date })
      when Protocol_hash.equal Proto_alpha.hash protocol -> begin
<<<<<<< HEAD
        Chain_services.chain_id cctxt ~chain:`Test () >>=? fun test_chain_id ->
=======
>>>>>>> 9f69abe8
        let abort_daemon () =
          cctxt#message "Test chain's expiration date reached \
                         (%a)... Stopping the daemon.@."
            Time.pp_hum expiration_date >>= fun () ->
          if cleanup_nonces then
            (* Clean-up existing nonces *)
            cctxt#with_lock begin fun () ->
<<<<<<< HEAD
              Client_baking_nonces.load cctxt >>=? fun nonces ->
              let nonces = Client_baking_nonces.remove_all nonces test_chain_id in
              Client_baking_nonces.save cctxt nonces
=======
              Client_baking_files.resolve_location cctxt ~chain:`Test `Nonce >>=? fun nonces_location ->
              Client_baking_nonces.(save cctxt nonces_location empty)
>>>>>>> 9f69abe8
            end
          else
            return_unit >>=? fun () ->
            exit 0 in
        let canceler = Lwt_canceler.create () in
        Lwt_canceler.on_cancel canceler (fun () -> abort_daemon () >>= function _ -> Lwt.return_unit) ;
        let delay = Int64.to_int Time.(diff expiration_date (now ())) in
        if delay <= 0 then
          (* Testchain already expired... Retrying. *)
          loop ()
        else
          let timeout =
            Lwt_timeout.create delay (fun () -> Lwt_canceler.cancel canceler |> ignore) in
          Lwt_timeout.start timeout ;
          return_unit
      end
    | None -> loop ()
    | Some _ -> loop () (* Got a testchain for a different protocol, skipping *) in
  Lwt.pick
    [ (Lwt_exit.termination_thread >>= fun _ -> failwith "Interrupted..." ) ;
      loop () ] >>=? fun () ->
  cctxt#message "Test chain forked." >>= fun () ->
  return_unit

module Endorser = struct

  let run (cctxt : #Proto_alpha.full) ~chain ~delay delegates =
    await_bootstrapped_node cctxt >>=? fun _ ->
    begin if chain = `Test then
        monitor_fork_testchain cctxt ~cleanup_nonces:false
      else
        return_unit end >>=? fun () ->
    Client_baking_blocks.monitor_heads
      ~next_protocols:(Some [Proto_alpha.hash])
      cctxt chain >>=? fun block_stream ->
    cctxt#message "Endorser started." >>= fun () ->
    Client_baking_endorsement.create cctxt
      ~delay
      delegates
      block_stream >>=? fun () ->
    return_unit

end

module Baker = struct

  let run
      (cctxt : #Proto_alpha.full)
      ?minimal_fees
      ?minimal_nanotez_per_gas_unit
      ?minimal_nanotez_per_byte
      ?await_endorsements
      ?max_priority
      ~chain
      ~context_path
      delegates =
    await_bootstrapped_node cctxt >>=? fun _ ->
    begin if chain = `Test then
        monitor_fork_testchain cctxt ~cleanup_nonces:true
      else
        return_unit end >>=? fun () ->
    Client_baking_blocks.monitor_heads
      ~next_protocols:(Some [Proto_alpha.hash])
      cctxt chain >>=? fun block_stream ->
    cctxt#message "Baker started." >>= fun () ->
    Client_baking_forge.create cctxt
      ?minimal_fees
      ?minimal_nanotez_per_gas_unit
      ?minimal_nanotez_per_byte
      ?await_endorsements
      ?max_priority
<<<<<<< HEAD
=======
      ~chain
>>>>>>> 9f69abe8
      ~context_path
      delegates
      block_stream >>=? fun () ->
    return_unit

end

module Accuser = struct

  let run (cctxt : #Proto_alpha.full) ~chain ~preserved_levels =
    await_bootstrapped_node cctxt >>=? fun _ ->
    begin if chain = `Test then
        monitor_fork_testchain cctxt ~cleanup_nonces:true
      else
        return_unit end >>=? fun () ->
    Client_baking_blocks.monitor_valid_blocks
      ~next_protocols:(Some [Proto_alpha.hash])
      cctxt ~chains:[ chain ] () >>=? fun valid_blocks_stream ->
    cctxt#message "Accuser started." >>= fun () ->
    Client_baking_denunciation.create cctxt ~preserved_levels valid_blocks_stream >>=? fun () ->
    return_unit

end<|MERGE_RESOLUTION|>--- conflicted
+++ resolved
@@ -66,10 +66,6 @@
     match testchain with
     | Some (Active_test { protocol ; expiration_date })
       when Protocol_hash.equal Proto_alpha.hash protocol -> begin
-<<<<<<< HEAD
-        Chain_services.chain_id cctxt ~chain:`Test () >>=? fun test_chain_id ->
-=======
->>>>>>> 9f69abe8
         let abort_daemon () =
           cctxt#message "Test chain's expiration date reached \
                          (%a)... Stopping the daemon.@."
@@ -77,14 +73,8 @@
           if cleanup_nonces then
             (* Clean-up existing nonces *)
             cctxt#with_lock begin fun () ->
-<<<<<<< HEAD
-              Client_baking_nonces.load cctxt >>=? fun nonces ->
-              let nonces = Client_baking_nonces.remove_all nonces test_chain_id in
-              Client_baking_nonces.save cctxt nonces
-=======
               Client_baking_files.resolve_location cctxt ~chain:`Test `Nonce >>=? fun nonces_location ->
               Client_baking_nonces.(save cctxt nonces_location empty)
->>>>>>> 9f69abe8
             end
           else
             return_unit >>=? fun () ->
@@ -156,10 +146,7 @@
       ?minimal_nanotez_per_byte
       ?await_endorsements
       ?max_priority
-<<<<<<< HEAD
-=======
       ~chain
->>>>>>> 9f69abe8
       ~context_path
       delegates
       block_stream >>=? fun () ->
