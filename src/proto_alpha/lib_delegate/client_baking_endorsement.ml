(*****************************************************************************)
(*                                                                           *)
(* Open Source License                                                       *)
(* Copyright (c) 2018 Dynamic Ledger Solutions, Inc. <contact@tezos.com>     *)
(*                                                                           *)
(* Permission is hereby granted, free of charge, to any person obtaining a   *)
(* copy of this software and associated documentation files (the "Software"),*)
(* to deal in the Software without restriction, including without limitation *)
(* the rights to use, copy, modify, merge, publish, distribute, sublicense,  *)
(* and/or sell copies of the Software, and to permit persons to whom the     *)
(* Software is furnished to do so, subject to the following conditions:      *)
(*                                                                           *)
(* The above copyright notice and this permission notice shall be included   *)
(* in all copies or substantial portions of the Software.                    *)
(*                                                                           *)
(* THE SOFTWARE IS PROVIDED "AS IS", WITHOUT WARRANTY OF ANY KIND, EXPRESS OR*)
(* IMPLIED, INCLUDING BUT NOT LIMITED TO THE WARRANTIES OF MERCHANTABILITY,  *)
(* FITNESS FOR A PARTICULAR PURPOSE AND NONINFRINGEMENT. IN NO EVENT SHALL   *)
(* THE AUTHORS OR COPYRIGHT HOLDERS BE LIABLE FOR ANY CLAIM, DAMAGES OR OTHER*)
(* LIABILITY, WHETHER IN AN ACTION OF CONTRACT, TORT OR OTHERWISE, ARISING   *)
(* FROM, OUT OF OR IN CONNECTION WITH THE SOFTWARE OR THE USE OR OTHER       *)
(* DEALINGS IN THE SOFTWARE.                                                 *)
(*                                                                           *)
(*****************************************************************************)

open Proto_alpha
open Alpha_context

include Tezos_stdlib.Logging.Make_semantic(struct let name = "client.endorsement" end)

open Logging

let get_signing_slots cctxt ~chain ~block delegate level =
  Alpha_services.Delegate.Endorsing_rights.get cctxt
    ~levels:[level]
    ~delegates:[delegate]
    (chain, block) >>=? function
  | [{ slots }] -> return_some slots
  | _ -> return_none

let inject_endorsement
    (cctxt : #Proto_alpha.full)
    ?async
    ~chain ~block
    hash level
    delegate_sk delegate_pkh =
  Alpha_services.Forge.endorsement cctxt
    (chain, block)
    ~branch:hash
    ~level:level
    () >>=? fun bytes ->
  let wallet = (cctxt :> Client_context.wallet) in
  (* Double-check the right to inject an endorsement *)
  let open Client_baking_highwatermarks in
  wallet#with_lock begin fun () ->
<<<<<<< HEAD
    may_inject_endorsement cctxt ~chain ~delegate:delegate_pkh level >>=? function
    | true ->
        record_endorsement cctxt ~chain ~delegate:delegate_pkh level >>=? fun () ->
=======
    Client_baking_files.resolve_location cctxt ~chain `Endorsement >>=? fun endorsement_location ->
    may_inject_endorsement cctxt endorsement_location ~delegate:delegate_pkh level >>=? function
    | true ->
        record_endorsement cctxt endorsement_location ~delegate:delegate_pkh level >>=? fun () ->
>>>>>>> 9f69abe8
        return_true
    | false -> return_false
  end >>=? fun is_allowed_to_endorse ->
  if is_allowed_to_endorse then
    Chain_services.chain_id cctxt ~chain () >>=? fun chain_id ->
    Client_keys.append cctxt
      delegate_sk ~watermark:(Endorsement chain_id) bytes >>=? fun signed_bytes ->
    Shell_services.Injection.operation cctxt ?async ~chain signed_bytes >>=? fun oph ->
    return oph
  else
    lwt_log_error Tag.DSL.(fun f ->
        f "Level %a : previously endorsed."
        -% t event "double_endorsement_near_miss"
        -% a level_tag level) >>= fun () ->
    fail (Level_previously_endorsed level)

let forge_endorsement
    (cctxt : #Proto_alpha.full)
    ?async
    ~chain ~block
    ~src_sk src_pk =
  let src_pkh = Signature.Public_key.hash src_pk in
  Alpha_block_services.metadata cctxt
    ~chain ~block () >>=? fun { protocol_data = { level = { level } } } ->
  Shell_services.Blocks.hash cctxt ~chain ~block () >>=? fun hash ->
  inject_endorsement cctxt ?async ~chain ~block hash level src_sk src_pkh >>=? fun oph ->
  Client_keys.get_key cctxt src_pkh >>=? fun (name, _pk, _sk) ->
  lwt_log_notice Tag.DSL.(fun f ->
      f "Injected endorsement for block '%a' \
         (level %a, contract %s) '%a'"
      -% t event "injected_endorsement"
      -% a Block_hash.Logging.tag hash
      -% a level_tag level
      -% s Client_keys.Logging.tag name
      -% t Signature.Public_key_hash.Logging.tag src_pkh
      -% a Operation_hash.Logging.tag oph) >>= fun () ->
  return oph

(** Worker *)

type state = {
  delegates: public_key_hash list ;
  delay: int64 ;
  mutable pending: endorsements option ;
}

and endorsements = {
  time: Time.t ;
  delegates: public_key_hash list ;
  block: Client_baking_blocks.block_info ;
}

let create_state delegates delay =
  { delegates ; delay ; pending = None }

let get_delegates cctxt state = match state.delegates with
  | [] ->
      Client_keys.get_keys cctxt >>=? fun keys ->
      let delegates = List.map (fun (_,pkh,_,_) -> pkh) keys in
      return delegates
  | (_ :: _) as delegates -> return delegates

let endorse_for_delegate cctxt block delegate_pkh =
  let { Client_baking_blocks.hash ; level ; chain_id } = block in
  Client_keys.get_key cctxt delegate_pkh >>=? fun (name, _pk, delegate_sk) ->
  lwt_debug Tag.DSL.(fun f ->
      f "Endorsing %a for %s (level %a)!"
      -% t event "endorsing"
      -% a Block_hash.Logging.tag hash
      -% s Client_keys.Logging.tag name
      -% a level_tag level) >>= fun () ->
  let chain = `Hash chain_id in
  let block = `Hash (hash, 0) in
  inject_endorsement cctxt
    ~chain ~block
    hash level
    delegate_sk delegate_pkh >>=? fun oph ->
  lwt_log_notice Tag.DSL.(fun f ->
      f "Injected endorsement for block '%a' \
         (level %a, contract %s) '%a'"
      -% t event "injected_endorsement"
      -% a Block_hash.Logging.tag hash
      -% a level_tag level
      -% s Client_keys.Logging.tag name
      -% t Signature.Public_key_hash.Logging.tag delegate_pkh
      -% a Operation_hash.Logging.tag oph) >>= fun () ->
  return_unit

let allowed_to_endorse cctxt bi delegate  =
  Client_keys.Public_key_hash.name cctxt delegate >>=? fun name ->
  lwt_debug Tag.DSL.(fun f ->
      f "Checking if allowed to endorse block %a for %s"
      -% t event "check_endorsement_ok"
      -% a Block_hash.Logging.tag bi.Client_baking_blocks.hash
      -% s Client_keys.Logging.tag name) >>= fun () ->
  let chain = `Hash bi.chain_id in
  let block = `Hash (bi.hash, 0) in
  let level = bi.level in
  get_signing_slots cctxt ~chain ~block delegate level >>=? function
  | None | Some [] ->
      lwt_debug Tag.DSL.(fun f ->
          f "No slot found for %a/%s"
          -% t event "endorsement_no_slots_found"
          -% a Block_hash.Logging.tag bi.hash
          -% s Client_keys.Logging.tag name) >>= fun () ->
      return_false
  | Some (_ :: _ as slots) ->
      lwt_debug Tag.DSL.(fun f ->
          f "Found slots for %a/%s (%a)"
          -% t event "endorsement_slots_found"
          -% a Block_hash.Logging.tag bi.hash
          -% s Client_keys.Logging.tag name
          -% a endorsement_slots_tag slots) >>= fun () ->
      cctxt#with_lock begin fun () ->
<<<<<<< HEAD
        Client_baking_highwatermarks.may_inject_endorsement cctxt ~chain ~delegate level
=======
        Client_baking_files.resolve_location cctxt ~chain `Endorsement >>=? fun endorsement_location ->
        Client_baking_highwatermarks.may_inject_endorsement cctxt endorsement_location ~delegate level
>>>>>>> 9f69abe8
      end >>=? function
      | false ->
          lwt_debug Tag.DSL.(fun f ->
              f "Level %a (or higher) previously endorsed: do not endorse."
              -% t event "previously_endorsed"
              -% a level_tag level) >>= fun () ->
          return_false
      | true -> return_true

let prepare_endorsement ~(max_past:int64) () (cctxt : #Proto_alpha.full) state bi =
  if Time.diff (Time.now ()) bi.Client_baking_blocks.timestamp > max_past then
    lwt_log_info Tag.DSL.(fun f ->
        f "Ignore block %a: forged too far the past"
        -% t event "endorsement_stale_block"
        -% a Block_hash.Logging.tag bi.hash) >>= fun () ->
    return_unit
  else
    lwt_log_info Tag.DSL.(fun f ->
        f "Received new block %a"
        -% t event "endorsement_got_block"
        -% a Block_hash.Logging.tag bi.hash) >>= fun () ->
    let time = Time.(add (now ()) state.delay) in
    get_delegates cctxt state >>=? fun delegates ->
    filter_p (allowed_to_endorse cctxt bi) delegates >>=? fun delegates ->
    state.pending <- Some {
        time ;
        block = bi ;
        delegates ;
      } ;
    return_unit

let compute_timeout state =
  match state.pending with
  | None -> Lwt_utils.never_ending ()
  | Some { time ; block ; delegates } ->
      match Client_baking_scheduling.sleep_until time with
      | None -> Lwt.return (block, delegates)
      | Some timeout ->
          lwt_log_info Tag.DSL.(fun f ->
              f "Waiting until %a (%a) to inject endorsements"
              -% t event "wait_before_injecting"
              -% a timestamp_tag time
              -% a timespan_tag (max 0L Time.(diff time (now ())))
            ) >>= fun () ->
          timeout >>= fun () -> Lwt.return (block, delegates)

let create
    (cctxt: #Proto_alpha.full)
    ?(max_past=110L)
    ~delay
    delegates
    block_stream
  =

  let state_maker _ =
    let state = create_state delegates (Int64.of_int delay) in
    return state
  in

  let timeout_k cctxt state (block, delegates) =
    state.pending <- None ;
    iter_s
      (fun delegate -> endorse_for_delegate cctxt block delegate >>= function
         | Ok () -> return_unit
         | Error errs ->
             lwt_log_error Tag.DSL.(fun f ->
                 f "@[<v 2>Error while injecting endorsement for delegate %a : @[%a@]@]@."
                 -% t event "error_while_endorsing"
                 -% a Signature.Public_key_hash.Logging.tag delegate
                 -% a errs_tag errs) >>= fun () ->
             (* We continue anyway *)
             return_unit
      ) delegates
  in

  let event_k cctxt state bi =
    state.pending <- None ;
    prepare_endorsement ~max_past () cctxt state bi
  in

  Client_baking_scheduling.main
    ~name:"endorser"
    ~cctxt
    ~stream:block_stream
    ~state_maker
    ~pre_loop:(prepare_endorsement ~max_past ())
    ~compute_timeout
    ~timeout_k
    ~event_k<|MERGE_RESOLUTION|>--- conflicted
+++ resolved
@@ -53,16 +53,10 @@
   (* Double-check the right to inject an endorsement *)
   let open Client_baking_highwatermarks in
   wallet#with_lock begin fun () ->
-<<<<<<< HEAD
-    may_inject_endorsement cctxt ~chain ~delegate:delegate_pkh level >>=? function
-    | true ->
-        record_endorsement cctxt ~chain ~delegate:delegate_pkh level >>=? fun () ->
-=======
     Client_baking_files.resolve_location cctxt ~chain `Endorsement >>=? fun endorsement_location ->
     may_inject_endorsement cctxt endorsement_location ~delegate:delegate_pkh level >>=? function
     | true ->
         record_endorsement cctxt endorsement_location ~delegate:delegate_pkh level >>=? fun () ->
->>>>>>> 9f69abe8
         return_true
     | false -> return_false
   end >>=? fun is_allowed_to_endorse ->
@@ -177,12 +171,8 @@
           -% s Client_keys.Logging.tag name
           -% a endorsement_slots_tag slots) >>= fun () ->
       cctxt#with_lock begin fun () ->
-<<<<<<< HEAD
-        Client_baking_highwatermarks.may_inject_endorsement cctxt ~chain ~delegate level
-=======
         Client_baking_files.resolve_location cctxt ~chain `Endorsement >>=? fun endorsement_location ->
         Client_baking_highwatermarks.may_inject_endorsement cctxt endorsement_location ~delegate level
->>>>>>> 9f69abe8
       end >>=? function
       | false ->
           lwt_debug Tag.DSL.(fun f ->
