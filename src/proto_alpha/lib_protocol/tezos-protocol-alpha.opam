opam-version: "1.2"
version: "dev"
maintainer: "contact@tezos.com"
authors: [ "Tezos devteam" ]
homepage: "https://www.tezos.com/"
bug-reports: "https://gitlab.com/tezos/tezos/issues"
dev-repo: "https://gitlab.com/tezos/tezos.git"
license: "unreleased"
depends: [
  "ocamlfind" { build }
  "dune" { build & = "1.0.1" }
  "tezos-base"
  "tezos-protocol-compiler"
  "alcotest-lwt" { test }
  "tezos-stdlib-unix" { test }
  "tezos-protocol-environment" { test }
  "tezos-shell-services" { test }
  "bip39" { test }
]
build: [
<<<<<<< HEAD
  [ "rm" "jbuild" "src/jbuild" ]
  [ "cp" "%{tezos-protocol-compiler:share}%/jbuild_protocol_template" "jbuild" ]
  [ "sed" "-i" "s/let predefined_version = None/let predefined_version = Some \"alpha\"/" "jbuild" ]
=======
  [ "rm" "dune" "src/dune" ]
  [ "cp" "%{tezos-protocol-compiler:share}%/jbuild_protocol_template" "dune" ]
  [ "sed" "-i" "s/let predefined_version = None/let predefined_version = Some \"alpha\"/" "dune" ]
>>>>>>> 1b4a40bf
  [ "dune" "build" "-p" name "-j" jobs ]
]
build-test: [
  [ "dune" "runtest" "-p" name "-j" jobs ]
]<|MERGE_RESOLUTION|>--- conflicted
+++ resolved
@@ -18,15 +18,9 @@
   "bip39" { test }
 ]
 build: [
-<<<<<<< HEAD
-  [ "rm" "jbuild" "src/jbuild" ]
-  [ "cp" "%{tezos-protocol-compiler:share}%/jbuild_protocol_template" "jbuild" ]
-  [ "sed" "-i" "s/let predefined_version = None/let predefined_version = Some \"alpha\"/" "jbuild" ]
-=======
   [ "rm" "dune" "src/dune" ]
   [ "cp" "%{tezos-protocol-compiler:share}%/jbuild_protocol_template" "dune" ]
   [ "sed" "-i" "s/let predefined_version = None/let predefined_version = Some \"alpha\"/" "dune" ]
->>>>>>> 1b4a40bf
   [ "dune" "build" "-p" name "-j" jobs ]
 ]
 build-test: [
