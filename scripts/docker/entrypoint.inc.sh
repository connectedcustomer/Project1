#!/bin/sh

configure_client() {

    local client_config="$HOME/.tezos-client/config"
    mkdir -p "$client_dir" "$HOME/.tezos-client"

    if [ ! -f "$client_config" ]; then
        "$client" --base-dir "$client_dir" \
                  --addr "$NODE_HOST" --port "$NODE_RPC_PORT" \
                  config init --output "$client_config" >/dev/null 2>&1
    else
        "$client" --base-dir "$client_dir" \
                  --addr "$NODE_HOST" --port "$NODE_RPC_PORT" \
                  config update >/dev/null 2>&1
    fi

}

wait_for_the_node_to_be_ready() {
    local count=0
    if "$client" rpc get /chains/main/blocks/head/hash >/dev/null 2>&1; then return; fi
    printf "Waiting for the node to initialize..."
    sleep 1
    while ! "$client" rpc get /chains/main/blocks/head/hash >/dev/null 2>&1
    do
        count=$((count+1))
        if [ "$count" -ge 30 ]; then
            echo " timeout."
            exit 2
        fi
        printf "."
        sleep 1
    done
    echo " done."
}

wait_for_the_node_to_be_bootstraped() {
    wait_for_the_node_to_be_ready
    echo "Waiting for the node to synchronize with the network..."
    "$client" bootstrapped
}

launch_node() {

    mkdir -p "$node_dir"

    # Check if we have to reset the chain because the image we want to
    # run has a incompatible version with the blockchain we have stored
    # locally on disk

    local image_version="$(cat "/usr/local/share/tezos/alphanet_version")"
    echo "Current public chain: $image_version."
    local local_data_version=""
    if [ -f "$node_dir/alphanet_version" ]; then
        local_data_version="$(cat "$node_dir/alphanet_version")"
        echo "Local chain data: $local_data_version."
    fi
    if [ "$local_data_version" != "$image_version" ]; then
        echo "Removing outdated chain data..."
        if [ -f "$node_data_dir/identity.json" ]; then \
            mv "$node_data_dir/identity.json" /tmp
        fi
        rm -rf "$node_data_dir"
        rm -rf "$client_dir/"*nonces
        rm -rf "$client_dir/"*endorsements
        rm -rf "$client_dir/"*blocks
        if [ -f "/tmp/identity.json" ]; then \
            mkdir -p "$node_data_dir"
            mv /tmp/identity.json "$node_data_dir/"
        fi
        cp "/usr/local/share/tezos/alphanet_version" \
           "$node_dir/alphanet_version"
    fi

    mkdir -p "$node_data_dir"

    if [ ! -f "$node_data_dir/config.json" ]; then
        echo "Configuring the node..."
        "$node" config init \
                --data-dir "$node_data_dir" \
                --rpc-addr ":$NODE_RPC_PORT" \
                "$@"
    else
        echo "Updating the node configuration..."
        "$node" config update \
                --data-dir "$node_data_dir" \
                --rpc-addr ":$NODE_RPC_PORT" \
                "$@"
    fi

    for i in "$@"; do
        if [ "$i" = "--help" ] ; then exit 0; fi
    done

    # Generate a new identity if not present

    if [ ! -f "$node_data_dir/identity.json" ]; then
        echo "Generating a new node identity..."
        "$node" identity generate "${IDENTITY_POW:-26}". \
                --data-dir "$node_data_dir"
    fi

    configure_client

    # Launching the node

    exec "$node" run --data-dir "$node_data_dir"

}

launch_baker() {
    configure_client
    exec "$baker" --chain main \
	 --base-dir "$client_dir" \
         --addr "$NODE_HOST" --port "$NODE_RPC_PORT" \
	 run with local node "$node_data_dir" "$@"
}

launch_baker_test() {
    configure_client
    exec "$baker" --chain test \
	 --base-dir "$client_dir" \
         --addr "$NODE_HOST" --port "$NODE_RPC_PORT" \
	 run with local node "$node_data_dir" "$@"
}

launch_endorser() {
    configure_client
    wait_for_the_node_to_be_bootstraped
    exec "$endorser" --chain main \
	 --base-dir "$client_dir" \
         --addr "$NODE_HOST" --port "$NODE_RPC_PORT" \
	 run "$@"
}

launch_endorser_test() {
    configure_client
    wait_for_the_node_to_be_bootstraped
    exec "$endorser" --chain test \
	 --base-dir "$client_dir" \
         --addr "$NODE_HOST" --port "$NODE_RPC_PORT" \
	 run "$@"
}

launch_accuser() {
    configure_client
    wait_for_the_node_to_be_bootstraped
    exec "$accuser" --base-dir "$client_dir" \
         --addr "$NODE_HOST" --port "$NODE_RPC_PORT" \
	 run "$@"
<<<<<<< HEAD
=======
}

launch_accuser_test() {
    configure_client
    wait_for_the_node_to_be_bootstraped
    exec "$accuser" --chain test \
	 --base-dir "$client_dir" \
         --addr "$NODE_HOST" --port "$NODE_RPC_PORT" \
	 run "$@"
>>>>>>> cff908b5
}<|MERGE_RESOLUTION|>--- conflicted
+++ resolved
@@ -149,8 +149,6 @@
     exec "$accuser" --base-dir "$client_dir" \
          --addr "$NODE_HOST" --port "$NODE_RPC_PORT" \
 	 run "$@"
-<<<<<<< HEAD
-=======
 }
 
 launch_accuser_test() {
@@ -160,5 +158,4 @@
 	 --base-dir "$client_dir" \
          --addr "$NODE_HOST" --port "$NODE_RPC_PORT" \
 	 run "$@"
->>>>>>> cff908b5
 }