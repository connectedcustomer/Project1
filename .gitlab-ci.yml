variables:
  ## Please update `scripts/version.sh` accordingly
  build_deps_image_version: ebc2de016e52e8b77f250df174512a793b2fb0e5
  build_deps_image_name: registry.gitlab.com/tezos/opam-repository
  public_docker_image_name: docker.io/${CI_PROJECT_PATH}

stages:
  - doc
  - build
  - test
  - packaging
  - publish
  - deploy


############################################################
## Stage: build (only MR)                                 ##
############################################################

.build_template: &build_definition
  image: ${build_deps_image_name}:${build_deps_image_version}
  stage: build
  except:
    - master
    - alphanet
    - zeronet
    - mainnet
    - alphanet-staging
    - zeronet-staging
    - mainnet-staging
    - zeronet-snapshots
    - mainnet-snapshots
  before_script:
    - opam list
    - . ./scripts/version.sh
  tags:
    - gitlab-org

check_opam_deps:
  <<: *build_definition
  script:
    - if [ "${build_deps_image_version}" != "${opam_repository_tag}" ] ; then
        echo "Inconsistent dependencies hash between 'scripts/version.sh' and '.gitlab-ci.yml'." ;
        exit 1 ;
      fi
    - ./scripts/opam-check.sh
    - ./scripts/check_opam_test.sh

check_indentation:
  <<: *build_definition
  script:
    - dune build @runtest_indent

build:
  <<: *build_definition
  script:
    - dune build @runtest_dune_template
    - make all
  artifacts:
    paths:
    - _build
    expire_in: 1 day



############################################################
## Stage: test (only MR)                                  ##
############################################################

.test_template: &test_definition
  <<: *build_definition
  stage: test
  dependencies:
    - build

test:stdlib:
  <<: *test_definition
  script:
    - dune build @src/lib_stdlib/runtest

test:stdlib_unix:
  <<: *test_definition
  script:
    - dune build @src/lib_stdlib_unix/runtest

test:data_encoding:
  <<: *test_definition
  script:
    - dune build @src/lib_data_encoding/runtest

test:storage:
  <<: *test_definition
  script:
    - dune build @src/lib_storage/runtest

test:crypto:
  <<: *test_definition
  script:
    - dune build @src/lib_crypto/runtest

test:shell:
  <<: *test_definition
  script:
    - dune build @src/lib_shell/runtest

test:p2p:io-scheduler:
  <<: *test_definition
  script:
    - dune build @src/lib_p2p/runtest_p2p_io_scheduler_ipv4

test:p2p:socket:
  <<: *test_definition
  script:
    - dune build @src/lib_p2p/runtest_p2p_socket_ipv4

test:p2p:pool:
  <<: *test_definition
  script:
    - dune build @src/lib_p2p/runtest_p2p_pool_ipv4

test:proto_003_PsddFKi3:lib_protocol:
  <<: *test_definition
  script:
    - dune build @src/proto_003_PsddFKi3/lib_protocol/runtest

test:proto_003_PsddFKi3:lib_client:
  <<: *test_definition
  script:
    - dune build @src/proto_003_PsddFKi3/lib_client/test/runtest

test:proto_004_Pt24m4xi:lib_protocol:
  <<: *test_definition
  script:
    - dune build @src/proto_004_Pt24m4xi/lib_protocol/runtest

test:proto_004_Pt24m4xi:lib_client:
  <<: *test_definition
  script:
    - dune build @src/proto_004_Pt24m4xi/lib_client/test/runtest

test:p2p:peerset:
  <<: *test_definition
  script:
    - dune build @src/lib_p2p/runtest_p2p_peerset

test:p2p:ipv6set:
  <<: *test_definition
  script:
    - dune build @src/lib_p2p/runtest_p2p_ipv6set

test:p2p:banned_peers:
  <<: *test_definition
  script:
    - dune build @src/lib_p2p/runtest_p2p_banned_peers

test:client_alpha:vote:
  <<: *test_definition
  script:
    - dune build @src/proto_004_Pt24m4xi/lib_delegate/runtest_vote

test:basic.sh:
  <<: *test_definition
  script:
    - dune build @src/bin_client/runtest_basic.sh

test:contracts.sh:
  <<: *test_definition
  script:
    - dune build @src/bin_client/runtest_contracts.sh

test:contracts_opcode.sh:
  <<: *test_definition
  script:
    - dune build @src/bin_client/runtest_contracts_opcode.sh

test:contracts_macros.sh:
  <<: *test_definition
  script:
    - dune build @src/bin_client/runtest_contracts_macros.sh

test:contracts_mini_scenarios.sh:
  <<: *test_definition
  script:
    - dune build @src/bin_client/runtest_contracts_mini_scenarios.sh

test:multinode.sh:
  <<: *test_definition
  script:
    - dune build @src/bin_client/runtest_multinode.sh

test:inject.sh:
  <<: *test_definition
  script:
    - dune build @src/bin_client/runtest_injection.sh

test:voting.sh:
  <<: *test_definition
  script:
    - dune build @src/bin_client/runtest_voting.sh

test:proto:sandbox:
  <<: *test_definition
  script:
    - dune build @runtest_sandbox

test:documentation:
  <<: *test_definition
  script:
    - sudo apk add --no-cache py3-sphinx py3-sphinx_rtd_theme
    - sudo pip3 uninstall 'idna' --yes ## Fix up dependencies in alpine:3.8
    - sudo pip3 install 'idna<2.7'
    - sudo ln -s /usr/bin/sphinx-build-3 /usr/bin/sphinx-build
    - make doc-html

test:linkcheck:
  <<: *test_definition
  script:
    - sudo apk add --no-cache py3-sphinx py3-sphinx_rtd_theme
    - sudo pip3 uninstall 'idna' --yes ## Fix up dependencies in alpine:3.8
    - sudo pip3 install 'idna<2.7'
    - sudo ln -s /usr/bin/sphinx-build-3 /usr/bin/sphinx-build
    - make doc-html-and-linkcheck
  allow_failure: true

test:validation:
  <<: *test_definition
  script:
    - dune build @src/lib_validation/runtest

test:micheline:
  <<: *test_definition
  script:
    - dune build @src/lib_micheline/runtest

############################################################
## Stage: building opam packages (only master and *opam*) ##
############################################################

.opam_template: &opam_definition
  image: ${build_deps_image_name}:opam--${build_deps_image_version}
  stage: packaging
  dependencies: []
  only:
    - master
    - /^.*opam.*$/
  script:
    - ./scripts/opam-pin.sh
    - opam depext --yes ${package}
    - opam install --yes ${package}
    - opam reinstall --yes --with-test ${package}
  tags:
    - gitlab-org

##BEGIN_OPAM##
opam:00:ocplib-json-typed:
  <<: *opam_definition
  variables:
    package: ocplib-json-typed

opam:01:ocplib-json-typed-bson:
  <<: *opam_definition
  variables:
    package: ocplib-json-typed-bson

opam:02:tezos-stdlib:
  <<: *opam_definition
  variables:
    package: tezos-stdlib

opam:03:tezos-data-encoding:
  <<: *opam_definition
  variables:
    package: tezos-data-encoding

opam:04:ocplib-resto:
  <<: *opam_definition
  variables:
    package: ocplib-resto

opam:05:tezos-error-monad:
  <<: *opam_definition
  variables:
    package: tezos-error-monad

opam:06:ocplib-resto-directory:
  <<: *opam_definition
  variables:
    package: ocplib-resto-directory

opam:07:blake2:
  <<: *opam_definition
  variables:
    package: blake2

opam:08:hacl:
  <<: *opam_definition
  variables:
    package: hacl

opam:09:secp256k1:
  <<: *opam_definition
  variables:
    package: secp256k1

opam:10:tezos-clic:
  <<: *opam_definition
  variables:
    package: tezos-clic

opam:11:tezos-rpc:
  <<: *opam_definition
  variables:
    package: tezos-rpc

opam:12:uecc:
  <<: *opam_definition
  variables:
    package: uecc

opam:13:tezos-crypto:
  <<: *opam_definition
  variables:
    package: tezos-crypto

opam:14:tezos-event-logging:
  <<: *opam_definition
  variables:
    package: tezos-event-logging

opam:15:tezos-micheline:
  <<: *opam_definition
  variables:
    package: tezos-micheline

opam:16:lmdb:
  <<: *opam_definition
  variables:
    package: lmdb

opam:17:pbkdf:
  <<: *opam_definition
  variables:
    package: pbkdf

opam:18:ocplib-resto-cohttp:
  <<: *opam_definition
  variables:
    package: ocplib-resto-cohttp

opam:19:tezos-base:
  <<: *opam_definition
  variables:
    package: tezos-base

opam:20:irmin-lmdb:
  <<: *opam_definition
  variables:
    package: irmin-lmdb

opam:21:bip39:
  <<: *opam_definition
  variables:
    package: bip39

opam:22:tezos-rpc-http:
  <<: *opam_definition
  variables:
    package: tezos-rpc-http

opam:23:tezos-shell-services:
  <<: *opam_definition
  variables:
    package: tezos-shell-services

opam:24:tezos-stdlib-unix:
  <<: *opam_definition
  variables:
    package: tezos-stdlib-unix

opam:25:tezos-storage:
  <<: *opam_definition
  variables:
    package: tezos-storage

opam:26:tezos-protocol-environment-sigs:
  <<: *opam_definition
  variables:
    package: tezos-protocol-environment-sigs

opam:27:ledgerwallet:
  <<: *opam_definition
  variables:
    package: ledgerwallet

opam:28:tezos-client-base:
  <<: *opam_definition
  variables:
    package: tezos-client-base

opam:29:tezos-protocol-compiler:
  <<: *opam_definition
  variables:
    package: tezos-protocol-compiler

opam:30:ledgerwallet-tezos:
  <<: *opam_definition
  variables:
    package: ledgerwallet-tezos

opam:31:tezos-signer-services:
  <<: *opam_definition
  variables:
    package: tezos-signer-services

opam:32:tezos-protocol-environment:
  <<: *opam_definition
  variables:
    package: tezos-protocol-environment

<<<<<<< HEAD
opam:32:tezos-protocol-003-PsddFKi3:
=======
opam:33:tezos-protocol-alpha:
>>>>>>> c3f0fbfb
  <<: *opam_definition
  variables:
    package: tezos-protocol-003-PsddFKi3

opam:34:tezos-signer-backends:
  <<: *opam_definition
  variables:
    package: tezos-signer-backends

<<<<<<< HEAD
opam:34:tezos-protocol-004-Pt24m4xi:
  <<: *opam_definition
  variables:
    package: tezos-protocol-004-Pt24m4xi

=======
>>>>>>> c3f0fbfb
opam:35:tezos-protocol-environment-shell:
  <<: *opam_definition
  variables:
    package: tezos-protocol-environment-shell

<<<<<<< HEAD
opam:36:tezos-client-003-PsddFKi3:
=======
opam:36:tezos-client-alpha:
>>>>>>> c3f0fbfb
  <<: *opam_definition
  variables:
    package: tezos-client-003-PsddFKi3

opam:37:tezos-client-commands:
  <<: *opam_definition
  variables:
    package: tezos-client-commands

<<<<<<< HEAD
opam:38:tezos-client-004-Pt24m4xi:
  <<: *opam_definition
  variables:
    package: tezos-client-004-Pt24m4xi

opam:39:tezos-protocol-updater:
=======
opam:38:tezos-protocol-updater:
>>>>>>> c3f0fbfb
  <<: *opam_definition
  variables:
    package: tezos-protocol-updater

<<<<<<< HEAD
opam:40:tezos-baking-003-PsddFKi3:
  <<: *opam_definition
  variables:
    package: tezos-baking-003-PsddFKi3

opam:41:tezos-baking-004-Pt24m4xi:
=======
opam:39:tezos-baking-alpha:
>>>>>>> c3f0fbfb
  <<: *opam_definition
  variables:
    package: tezos-baking-004-Pt24m4xi

<<<<<<< HEAD
opam:42:tezos-protocol-demo:
=======
opam:40:tezos-protocol-demo:
>>>>>>> c3f0fbfb
  <<: *opam_definition
  variables:
    package: tezos-protocol-demo

<<<<<<< HEAD
opam:43:tezos-protocol-genesis:
=======
opam:41:tezos-protocol-genesis:
>>>>>>> c3f0fbfb
  <<: *opam_definition
  variables:
    package: tezos-protocol-genesis

<<<<<<< HEAD
opam:44:ocplib-resto-json:
=======
opam:42:ocplib-resto-json:
>>>>>>> c3f0fbfb
  <<: *opam_definition
  variables:
    package: ocplib-resto-json

<<<<<<< HEAD
opam:45:tezos-p2p:
=======
opam:43:tezos-p2p:
>>>>>>> c3f0fbfb
  <<: *opam_definition
  variables:
    package: tezos-p2p

<<<<<<< HEAD
opam:46:tezos-validation:
=======
opam:44:tezos-validation:
>>>>>>> c3f0fbfb
  <<: *opam_definition
  variables:
    package: tezos-validation

<<<<<<< HEAD
opam:47:tezos-baking-003-PsddFKi3-commands:
=======
opam:45:tezos-baking-alpha-commands:
>>>>>>> c3f0fbfb
  <<: *opam_definition
  variables:
    package: tezos-baking-003-PsddFKi3-commands

<<<<<<< HEAD
opam:48:tezos-baking-004-Pt24m4xi-commands:
=======
opam:46:tezos-client-alpha-commands:
>>>>>>> c3f0fbfb
  <<: *opam_definition
  variables:
    package: tezos-baking-004-Pt24m4xi-commands

<<<<<<< HEAD
opam:49:tezos-client-003-PsddFKi3-commands:
  <<: *opam_definition
  variables:
    package: tezos-client-003-PsddFKi3-commands

opam:50:tezos-client-004-Pt24m4xi-commands:
  <<: *opam_definition
  variables:
    package: tezos-client-004-Pt24m4xi-commands

opam:51:tezos-client-base-unix:
=======
opam:47:tezos-client-base-unix:
>>>>>>> c3f0fbfb
  <<: *opam_definition
  variables:
    package: tezos-client-base-unix

<<<<<<< HEAD
opam:52:tezos-client-demo:
=======
opam:48:tezos-client-demo:
>>>>>>> c3f0fbfb
  <<: *opam_definition
  variables:
    package: tezos-client-demo

<<<<<<< HEAD
opam:53:tezos-client-genesis:
=======
opam:49:tezos-client-genesis:
>>>>>>> c3f0fbfb
  <<: *opam_definition
  variables:
    package: tezos-client-genesis

<<<<<<< HEAD
opam:54:ocplib-ezresto:
=======
opam:50:ocplib-ezresto:
>>>>>>> c3f0fbfb
  <<: *opam_definition
  variables:
    package: ocplib-ezresto

<<<<<<< HEAD
opam:55:tezos-embedded-protocol-004-Pt24m4xi:
  <<: *opam_definition
  variables:
    package: tezos-embedded-protocol-004-Pt24m4xi

opam:56:tezos-shell:
  <<: *opam_definition
  variables:
    package: tezos-shell

opam:57:tezos-embedded-protocol-003-PsddFKi3:
=======
opam:51:tezos-embedded-protocol-alpha:
>>>>>>> c3f0fbfb
  <<: *opam_definition
  variables:
    package: tezos-embedded-protocol-003-PsddFKi3

opam:58:tezos-embedded-protocol-demo:
  <<: *opam_definition
  variables:
    package: tezos-embedded-protocol-demo

opam:59:tezos-embedded-protocol-genesis:
  <<: *opam_definition
  variables:
    package: tezos-embedded-protocol-genesis

<<<<<<< HEAD
opam:60:tezos-baker-004-Pt24m4xi-commands:
  <<: *opam_definition
  variables:
    package: tezos-baker-004-Pt24m4xi-commands

opam:61:tezos-endorser-003-PsddFKi3-commands:
=======
opam:54:tezos-shell:
  <<: *opam_definition
  variables:
    package: tezos-shell

opam:55:tezos-endorser-alpha-commands:
>>>>>>> c3f0fbfb
  <<: *opam_definition
  variables:
    package: tezos-endorser-003-PsddFKi3-commands

<<<<<<< HEAD
opam:62:tezos-client:
=======
opam:56:tezos-client:
>>>>>>> c3f0fbfb
  <<: *opam_definition
  variables:
    package: tezos-client

<<<<<<< HEAD
opam:63:ocplib-ezresto-directory:
=======
opam:57:ocplib-ezresto-directory:
>>>>>>> c3f0fbfb
  <<: *opam_definition
  variables:
    package: ocplib-ezresto-directory

<<<<<<< HEAD
opam:64:tezos-mempool-004-Pt24m4xi:
  <<: *opam_definition
  variables:
    package: tezos-mempool-004-Pt24m4xi

opam:65:tezos-baker-003-PsddFKi3-commands:
  <<: *opam_definition
  variables:
    package: tezos-baker-003-PsddFKi3-commands

opam:66:tezos-accuser-004-Pt24m4xi:
=======
opam:58:tezos-accuser-alpha:
>>>>>>> c3f0fbfb
  <<: *opam_definition
  variables:
    package: tezos-accuser-004-Pt24m4xi

<<<<<<< HEAD
opam:67:tezos-endorser-004-Pt24m4xi:
=======
opam:59:tezos-endorser-alpha:
>>>>>>> c3f0fbfb
  <<: *opam_definition
  variables:
    package: tezos-endorser-004-Pt24m4xi

<<<<<<< HEAD
opam:68:tezos-accuser-004-Pt24m4xi-commands:
=======
opam:60:tezos-accuser-alpha-commands:
>>>>>>> c3f0fbfb
  <<: *opam_definition
  variables:
    package: tezos-accuser-004-Pt24m4xi-commands

<<<<<<< HEAD
opam:69:tezos-accuser-003-PsddFKi3-commands:
=======
opam:61:tezos-baker-alpha:
>>>>>>> c3f0fbfb
  <<: *opam_definition
  variables:
    package: tezos-accuser-003-PsddFKi3-commands

<<<<<<< HEAD
opam:70:tezos-baker-004-Pt24m4xi:
  <<: *opam_definition
  variables:
    package: tezos-baker-004-Pt24m4xi

opam:71:tezos-accuser-003-PsddFKi3:
  <<: *opam_definition
  variables:
    package: tezos-accuser-003-PsddFKi3

opam:72:tezos-endorser-004-Pt24m4xi-commands:
  <<: *opam_definition
  variables:
    package: tezos-endorser-004-Pt24m4xi-commands

opam:73:tezos-signer:
=======
opam:62:tezos-signer:
>>>>>>> c3f0fbfb
  <<: *opam_definition
  variables:
    package: tezos-signer

<<<<<<< HEAD
opam:74:tezos-baker-003-PsddFKi3:
  <<: *opam_definition
  variables:
    package: tezos-baker-003-PsddFKi3

opam:75:tezos-mempool-003-PsddFKi3:
  <<: *opam_definition
  variables:
    package: tezos-mempool-003-PsddFKi3

opam:76:tezos-node:
=======
opam:63:tezos-node:
>>>>>>> c3f0fbfb
  <<: *opam_definition
  variables:
    package: tezos-node

<<<<<<< HEAD
opam:77:ocplib-json-typed-browser:
=======
opam:64:ocplib-json-typed-browser:
>>>>>>> c3f0fbfb
  <<: *opam_definition
  variables:
    package: ocplib-json-typed-browser

opam:78:tezos-endorser-003-PsddFKi3:
  <<: *opam_definition
  variables:
    package: tezos-endorser-003-PsddFKi3

##END_OPAM##



############################################################
## Stage: publish                                         ##
############################################################

publish:docker:
  image: docker:latest
  services:
    - docker:dind
  variables:
    DOCKER_DRIVER: overlay2
  stage: publish
  only:
<<<<<<< HEAD
    - master
    - alphanet
    - zeronet
    - mainnet
    - alphanet-staging
    - zeronet-staging
    - mainnet-staging
    - zeronet-snapshots
    - mainnet-snapshots
=======
    - master@tezos/tezos
    - alphanet@tezos/tezos
    - zeronet@tezos/tezos
    - mainnet@tezos/tezos
    - alphanet-staging@tezos/tezos
    - zeronet-staging@tezos/tezos
    - mainnet-staging@tezos/tezos
    - zeronet-snapshots@tezos/tezos
    - mainnet-snapshots@tezos/tezos
>>>>>>> c3f0fbfb
  before_script:
    - apk add git
    - mkdir ~/.docker || true
    - echo "${CI_DOCKER_AUTH}" > ~/.docker/config.json
  script:
    - LAST_COMMIT_DATE_TIME=$(git log --pretty=format:"%cd" -1 --date="format:%Y%m%d%H%M%S" 2>&1)
    - ./scripts/create_docker_image.sh
        "${public_docker_image_name}" "${CI_COMMIT_REF_NAME}"
    - docker push "${public_docker_image_name}:${CI_COMMIT_REF_NAME}"
    - docker tag "${public_docker_image_name}:${CI_COMMIT_REF_NAME}" "${public_docker_image_name}:${CI_COMMIT_REF_NAME}_${CI_COMMIT_SHORT_SHA}_${LAST_COMMIT_DATE_TIME}"
    - docker push "${public_docker_image_name}:${CI_COMMIT_REF_NAME}_${CI_COMMIT_SHORT_SHA}_${LAST_COMMIT_DATE_TIME}"
  tags:
    - safe_docker

publish:doc:
  image: ${build_deps_image_name}:${build_deps_image_version}
  stage: doc
  only:
    - master@tezos/tezos
    - alphanet@tezos/tezos
    - zeronet@tezos/tezos
    - mainnet@tezos/tezos
  before_script:
    - sudo apk add --no-cache py3-sphinx py3-sphinx_rtd_theme openssh-client rsync
    - sudo pip3 uninstall 'idna' --yes ## Fix up dependencies in alpine:3.8
    - sudo pip3 install 'idna<2.7'
    - sudo ln -s /usr/bin/sphinx-build-3 /usr/bin/sphinx-build
    - echo "${CI_PK_GITLAB_DOC}" > ~/.ssh/id_ed25519
    - echo "${CI_KH}" > ~/.ssh/known_hosts
    - chmod 400 ~/.ssh/id_ed25519
  script:
    - make doc-html
    - git clone git@gitlab.com:${CI_PROJECT_NAMESPACE}/${CI_PROJECT_NAMESPACE}.gitlab.io gitlab.io
    - rsync --recursive --links --perms --delete --verbose
        --exclude=.doctrees
        docs/_build/ gitlab.io/public/"${CI_COMMIT_REF_NAME}"
    - cd gitlab.io
    - if [ -z "$(git status -s)" ] ; then
        echo "Nothing to commit!" ;
      else
        git add public/"${CI_COMMIT_REF_NAME}" ;
        git commit -m "Import doc for ${CI_COMMIT_REF_NAME} (${CI_COMMIT_SHA})" ;
        git push origin master ;
      fi
  tags:
    - gitlab-org

## Relaunching the bootstrap servers of the zeronet

.deploy_template: &deploy_definition
  image: alpine:latest
  stage: deploy
  only:
    - zeronet-snapshots@tezos/tezos
  dependencies: []
  before_script:
    - mkdir -p ~/.ssh
    - echo "${CI_KH}" > ~/.ssh/known_hosts
    - echo "${CI_PK_ALPHANET}" | tr -d "\r" > ~/.ssh/id_ed25519 ;
    - echo "${CI_SSH_CONFIG}" | tr -d "\r" > ~/.ssh/config
    - chmod 600 ~/.ssh/id_ed25519
    - apk add --no-cache openssh
  allow_failure: true
  tags:
    - gitlab-org

deploy:zeronet1:
  <<: *deploy_definition
  script:
    - ssh zeronet1

deploy:zeronet2:
  <<: *deploy_definition
  script:
    - ssh zeronet2

deploy:zeronet3:
  <<: *deploy_definition
  script:
    - ssh zeronet3<|MERGE_RESOLUTION|>--- conflicted
+++ resolved
@@ -337,46 +337,46 @@
   variables:
     package: lmdb
 
-opam:17:pbkdf:
+opam:17:tezos-base:
+  <<: *opam_definition
+  variables:
+    package: tezos-base
+
+opam:18:pbkdf:
   <<: *opam_definition
   variables:
     package: pbkdf
 
-opam:18:ocplib-resto-cohttp:
+opam:19:ocplib-resto-cohttp:
   <<: *opam_definition
   variables:
     package: ocplib-resto-cohttp
 
-opam:19:tezos-base:
-  <<: *opam_definition
-  variables:
-    package: tezos-base
-
 opam:20:irmin-lmdb:
   <<: *opam_definition
   variables:
     package: irmin-lmdb
 
-opam:21:bip39:
+opam:21:tezos-stdlib-unix:
+  <<: *opam_definition
+  variables:
+    package: tezos-stdlib-unix
+
+opam:22:bip39:
   <<: *opam_definition
   variables:
     package: bip39
 
-opam:22:tezos-rpc-http:
+opam:23:tezos-rpc-http:
   <<: *opam_definition
   variables:
     package: tezos-rpc-http
 
-opam:23:tezos-shell-services:
+opam:24:tezos-shell-services:
   <<: *opam_definition
   variables:
     package: tezos-shell-services
 
-opam:24:tezos-stdlib-unix:
-  <<: *opam_definition
-  variables:
-    package: tezos-stdlib-unix
-
 opam:25:tezos-storage:
   <<: *opam_definition
   variables:
@@ -417,11 +417,7 @@
   variables:
     package: tezos-protocol-environment
 
-<<<<<<< HEAD
-opam:32:tezos-protocol-003-PsddFKi3:
-=======
-opam:33:tezos-protocol-alpha:
->>>>>>> c3f0fbfb
+opam:33:tezos-protocol-003-PsddFKi3:
   <<: *opam_definition
   variables:
     package: tezos-protocol-003-PsddFKi3
@@ -431,338 +427,230 @@
   variables:
     package: tezos-signer-backends
 
-<<<<<<< HEAD
-opam:34:tezos-protocol-004-Pt24m4xi:
+opam:35:tezos-protocol-004-Pt24m4xi:
   <<: *opam_definition
   variables:
     package: tezos-protocol-004-Pt24m4xi
 
-=======
->>>>>>> c3f0fbfb
-opam:35:tezos-protocol-environment-shell:
+opam:36:tezos-protocol-environment-shell:
   <<: *opam_definition
   variables:
     package: tezos-protocol-environment-shell
 
-<<<<<<< HEAD
-opam:36:tezos-client-003-PsddFKi3:
-=======
-opam:36:tezos-client-alpha:
->>>>>>> c3f0fbfb
+opam:37:tezos-client-003-PsddFKi3:
   <<: *opam_definition
   variables:
     package: tezos-client-003-PsddFKi3
 
-opam:37:tezos-client-commands:
+opam:38:tezos-client-004-Pt24m4xi:
+  <<: *opam_definition
+  variables:
+    package: tezos-client-004-Pt24m4xi
+
+opam:39:tezos-client-commands:
   <<: *opam_definition
   variables:
     package: tezos-client-commands
 
-<<<<<<< HEAD
-opam:38:tezos-client-004-Pt24m4xi:
-  <<: *opam_definition
-  variables:
-    package: tezos-client-004-Pt24m4xi
-
-opam:39:tezos-protocol-updater:
-=======
-opam:38:tezos-protocol-updater:
->>>>>>> c3f0fbfb
+opam:40:tezos-protocol-updater:
   <<: *opam_definition
   variables:
     package: tezos-protocol-updater
 
-<<<<<<< HEAD
-opam:40:tezos-baking-003-PsddFKi3:
+opam:41:tezos-baking-004-Pt24m4xi:
+  <<: *opam_definition
+  variables:
+    package: tezos-baking-004-Pt24m4xi
+
+opam:42:tezos-p2p:
+  <<: *opam_definition
+  variables:
+    package: tezos-p2p
+
+opam:43:tezos-validation:
+  <<: *opam_definition
+  variables:
+    package: tezos-validation
+
+opam:44:tezos-baking-003-PsddFKi3:
   <<: *opam_definition
   variables:
     package: tezos-baking-003-PsddFKi3
 
-opam:41:tezos-baking-004-Pt24m4xi:
-=======
-opam:39:tezos-baking-alpha:
->>>>>>> c3f0fbfb
-  <<: *opam_definition
-  variables:
-    package: tezos-baking-004-Pt24m4xi
-
-<<<<<<< HEAD
-opam:42:tezos-protocol-demo:
-=======
-opam:40:tezos-protocol-demo:
->>>>>>> c3f0fbfb
+opam:45:tezos-protocol-demo:
   <<: *opam_definition
   variables:
     package: tezos-protocol-demo
 
-<<<<<<< HEAD
-opam:43:tezos-protocol-genesis:
-=======
-opam:41:tezos-protocol-genesis:
->>>>>>> c3f0fbfb
+opam:46:tezos-protocol-genesis:
   <<: *opam_definition
   variables:
     package: tezos-protocol-genesis
 
-<<<<<<< HEAD
-opam:44:ocplib-resto-json:
-=======
-opam:42:ocplib-resto-json:
->>>>>>> c3f0fbfb
+opam:47:ocplib-resto-json:
   <<: *opam_definition
   variables:
     package: ocplib-resto-json
 
-<<<<<<< HEAD
-opam:45:tezos-p2p:
-=======
-opam:43:tezos-p2p:
->>>>>>> c3f0fbfb
-  <<: *opam_definition
-  variables:
-    package: tezos-p2p
-
-<<<<<<< HEAD
-opam:46:tezos-validation:
-=======
-opam:44:tezos-validation:
->>>>>>> c3f0fbfb
-  <<: *opam_definition
-  variables:
-    package: tezos-validation
-
-<<<<<<< HEAD
-opam:47:tezos-baking-003-PsddFKi3-commands:
-=======
-opam:45:tezos-baking-alpha-commands:
->>>>>>> c3f0fbfb
+opam:48:tezos-baking-004-Pt24m4xi-commands:
+  <<: *opam_definition
+  variables:
+    package: tezos-baking-004-Pt24m4xi-commands
+
+opam:49:tezos-client-base-unix:
+  <<: *opam_definition
+  variables:
+    package: tezos-client-base-unix
+
+opam:50:tezos-embedded-protocol-003-PsddFKi3:
+  <<: *opam_definition
+  variables:
+    package: tezos-embedded-protocol-003-PsddFKi3
+
+opam:51:tezos-embedded-protocol-004-Pt24m4xi:
+  <<: *opam_definition
+  variables:
+    package: tezos-embedded-protocol-004-Pt24m4xi
+
+opam:52:tezos-embedded-protocol-demo:
+  <<: *opam_definition
+  variables:
+    package: tezos-embedded-protocol-demo
+
+opam:53:tezos-embedded-protocol-genesis:
+  <<: *opam_definition
+  variables:
+    package: tezos-embedded-protocol-genesis
+
+opam:54:tezos-shell:
+  <<: *opam_definition
+  variables:
+    package: tezos-shell
+
+opam:55:tezos-baking-003-PsddFKi3-commands:
   <<: *opam_definition
   variables:
     package: tezos-baking-003-PsddFKi3-commands
 
-<<<<<<< HEAD
-opam:48:tezos-baking-004-Pt24m4xi-commands:
-=======
-opam:46:tezos-client-alpha-commands:
->>>>>>> c3f0fbfb
-  <<: *opam_definition
-  variables:
-    package: tezos-baking-004-Pt24m4xi-commands
-
-<<<<<<< HEAD
-opam:49:tezos-client-003-PsddFKi3-commands:
+opam:56:tezos-client-003-PsddFKi3-commands:
   <<: *opam_definition
   variables:
     package: tezos-client-003-PsddFKi3-commands
 
-opam:50:tezos-client-004-Pt24m4xi-commands:
+opam:57:tezos-client-004-Pt24m4xi-commands:
   <<: *opam_definition
   variables:
     package: tezos-client-004-Pt24m4xi-commands
 
-opam:51:tezos-client-base-unix:
-=======
-opam:47:tezos-client-base-unix:
->>>>>>> c3f0fbfb
-  <<: *opam_definition
-  variables:
-    package: tezos-client-base-unix
-
-<<<<<<< HEAD
-opam:52:tezos-client-demo:
-=======
-opam:48:tezos-client-demo:
->>>>>>> c3f0fbfb
+opam:58:tezos-client-demo:
   <<: *opam_definition
   variables:
     package: tezos-client-demo
 
-<<<<<<< HEAD
-opam:53:tezos-client-genesis:
-=======
-opam:49:tezos-client-genesis:
->>>>>>> c3f0fbfb
+opam:59:tezos-client-genesis:
   <<: *opam_definition
   variables:
     package: tezos-client-genesis
 
-<<<<<<< HEAD
-opam:54:ocplib-ezresto:
-=======
-opam:50:ocplib-ezresto:
->>>>>>> c3f0fbfb
+opam:60:ocplib-ezresto:
   <<: *opam_definition
   variables:
     package: ocplib-ezresto
 
-<<<<<<< HEAD
-opam:55:tezos-embedded-protocol-004-Pt24m4xi:
-  <<: *opam_definition
-  variables:
-    package: tezos-embedded-protocol-004-Pt24m4xi
-
-opam:56:tezos-shell:
-  <<: *opam_definition
-  variables:
-    package: tezos-shell
-
-opam:57:tezos-embedded-protocol-003-PsddFKi3:
-=======
-opam:51:tezos-embedded-protocol-alpha:
->>>>>>> c3f0fbfb
-  <<: *opam_definition
-  variables:
-    package: tezos-embedded-protocol-003-PsddFKi3
-
-opam:58:tezos-embedded-protocol-demo:
-  <<: *opam_definition
-  variables:
-    package: tezos-embedded-protocol-demo
-
-opam:59:tezos-embedded-protocol-genesis:
-  <<: *opam_definition
-  variables:
-    package: tezos-embedded-protocol-genesis
-
-<<<<<<< HEAD
-opam:60:tezos-baker-004-Pt24m4xi-commands:
+opam:61:tezos-accuser-004-Pt24m4xi:
+  <<: *opam_definition
+  variables:
+    package: tezos-accuser-004-Pt24m4xi
+
+opam:62:tezos-accuser-003-PsddFKi3-commands:
+  <<: *opam_definition
+  variables:
+    package: tezos-accuser-003-PsddFKi3-commands
+
+opam:63:tezos-baker-004-Pt24m4xi:
+  <<: *opam_definition
+  variables:
+    package: tezos-baker-004-Pt24m4xi
+
+opam:64:ocplib-json-typed-browser:
+  <<: *opam_definition
+  variables:
+    package: ocplib-json-typed-browser
+
+opam:65:tezos-node:
+  <<: *opam_definition
+  variables:
+    package: tezos-node
+
+opam:66:tezos-signer:
+  <<: *opam_definition
+  variables:
+    package: tezos-signer
+
+opam:67:tezos-mempool-004-Pt24m4xi:
+  <<: *opam_definition
+  variables:
+    package: tezos-mempool-004-Pt24m4xi
+
+opam:68:tezos-accuser-004-Pt24m4xi-commands:
+  <<: *opam_definition
+  variables:
+    package: tezos-accuser-004-Pt24m4xi-commands
+
+opam:69:tezos-client:
+  <<: *opam_definition
+  variables:
+    package: tezos-client
+
+opam:70:tezos-baker-003-PsddFKi3:
+  <<: *opam_definition
+  variables:
+    package: tezos-baker-003-PsddFKi3
+
+opam:71:tezos-endorser-003-PsddFKi3-commands:
+  <<: *opam_definition
+  variables:
+    package: tezos-endorser-003-PsddFKi3-commands
+
+opam:72:tezos-endorser-003-PsddFKi3:
+  <<: *opam_definition
+  variables:
+    package: tezos-endorser-003-PsddFKi3
+
+opam:73:tezos-accuser-003-PsddFKi3:
+  <<: *opam_definition
+  variables:
+    package: tezos-accuser-003-PsddFKi3
+
+opam:74:tezos-mempool-003-PsddFKi3:
+  <<: *opam_definition
+  variables:
+    package: tezos-mempool-003-PsddFKi3
+
+opam:75:tezos-baker-003-PsddFKi3-commands:
+  <<: *opam_definition
+  variables:
+    package: tezos-baker-003-PsddFKi3-commands
+
+opam:76:ocplib-ezresto-directory:
+  <<: *opam_definition
+  variables:
+    package: ocplib-ezresto-directory
+
+opam:77:tezos-baker-004-Pt24m4xi-commands:
   <<: *opam_definition
   variables:
     package: tezos-baker-004-Pt24m4xi-commands
 
-opam:61:tezos-endorser-003-PsddFKi3-commands:
-=======
-opam:54:tezos-shell:
-  <<: *opam_definition
-  variables:
-    package: tezos-shell
-
-opam:55:tezos-endorser-alpha-commands:
->>>>>>> c3f0fbfb
-  <<: *opam_definition
-  variables:
-    package: tezos-endorser-003-PsddFKi3-commands
-
-<<<<<<< HEAD
-opam:62:tezos-client:
-=======
-opam:56:tezos-client:
->>>>>>> c3f0fbfb
-  <<: *opam_definition
-  variables:
-    package: tezos-client
-
-<<<<<<< HEAD
-opam:63:ocplib-ezresto-directory:
-=======
-opam:57:ocplib-ezresto-directory:
->>>>>>> c3f0fbfb
-  <<: *opam_definition
-  variables:
-    package: ocplib-ezresto-directory
-
-<<<<<<< HEAD
-opam:64:tezos-mempool-004-Pt24m4xi:
-  <<: *opam_definition
-  variables:
-    package: tezos-mempool-004-Pt24m4xi
-
-opam:65:tezos-baker-003-PsddFKi3-commands:
-  <<: *opam_definition
-  variables:
-    package: tezos-baker-003-PsddFKi3-commands
-
-opam:66:tezos-accuser-004-Pt24m4xi:
-=======
-opam:58:tezos-accuser-alpha:
->>>>>>> c3f0fbfb
-  <<: *opam_definition
-  variables:
-    package: tezos-accuser-004-Pt24m4xi
-
-<<<<<<< HEAD
-opam:67:tezos-endorser-004-Pt24m4xi:
-=======
-opam:59:tezos-endorser-alpha:
->>>>>>> c3f0fbfb
+opam:78:tezos-endorser-004-Pt24m4xi-commands:
+  <<: *opam_definition
+  variables:
+    package: tezos-endorser-004-Pt24m4xi-commands
+
+opam:79:tezos-endorser-004-Pt24m4xi:
   <<: *opam_definition
   variables:
     package: tezos-endorser-004-Pt24m4xi
-
-<<<<<<< HEAD
-opam:68:tezos-accuser-004-Pt24m4xi-commands:
-=======
-opam:60:tezos-accuser-alpha-commands:
->>>>>>> c3f0fbfb
-  <<: *opam_definition
-  variables:
-    package: tezos-accuser-004-Pt24m4xi-commands
-
-<<<<<<< HEAD
-opam:69:tezos-accuser-003-PsddFKi3-commands:
-=======
-opam:61:tezos-baker-alpha:
->>>>>>> c3f0fbfb
-  <<: *opam_definition
-  variables:
-    package: tezos-accuser-003-PsddFKi3-commands
-
-<<<<<<< HEAD
-opam:70:tezos-baker-004-Pt24m4xi:
-  <<: *opam_definition
-  variables:
-    package: tezos-baker-004-Pt24m4xi
-
-opam:71:tezos-accuser-003-PsddFKi3:
-  <<: *opam_definition
-  variables:
-    package: tezos-accuser-003-PsddFKi3
-
-opam:72:tezos-endorser-004-Pt24m4xi-commands:
-  <<: *opam_definition
-  variables:
-    package: tezos-endorser-004-Pt24m4xi-commands
-
-opam:73:tezos-signer:
-=======
-opam:62:tezos-signer:
->>>>>>> c3f0fbfb
-  <<: *opam_definition
-  variables:
-    package: tezos-signer
-
-<<<<<<< HEAD
-opam:74:tezos-baker-003-PsddFKi3:
-  <<: *opam_definition
-  variables:
-    package: tezos-baker-003-PsddFKi3
-
-opam:75:tezos-mempool-003-PsddFKi3:
-  <<: *opam_definition
-  variables:
-    package: tezos-mempool-003-PsddFKi3
-
-opam:76:tezos-node:
-=======
-opam:63:tezos-node:
->>>>>>> c3f0fbfb
-  <<: *opam_definition
-  variables:
-    package: tezos-node
-
-<<<<<<< HEAD
-opam:77:ocplib-json-typed-browser:
-=======
-opam:64:ocplib-json-typed-browser:
->>>>>>> c3f0fbfb
-  <<: *opam_definition
-  variables:
-    package: ocplib-json-typed-browser
-
-opam:78:tezos-endorser-003-PsddFKi3:
-  <<: *opam_definition
-  variables:
-    package: tezos-endorser-003-PsddFKi3
 
 ##END_OPAM##
 
@@ -780,17 +668,6 @@
     DOCKER_DRIVER: overlay2
   stage: publish
   only:
-<<<<<<< HEAD
-    - master
-    - alphanet
-    - zeronet
-    - mainnet
-    - alphanet-staging
-    - zeronet-staging
-    - mainnet-staging
-    - zeronet-snapshots
-    - mainnet-snapshots
-=======
     - master@tezos/tezos
     - alphanet@tezos/tezos
     - zeronet@tezos/tezos
@@ -800,7 +677,6 @@
     - mainnet-staging@tezos/tezos
     - zeronet-snapshots@tezos/tezos
     - mainnet-snapshots@tezos/tezos
->>>>>>> c3f0fbfb
   before_script:
     - apk add git
     - mkdir ~/.docker || true
